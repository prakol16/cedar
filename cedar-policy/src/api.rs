--- conflicted
+++ resolved
@@ -686,18 +686,11 @@
     type Error = T::Error;
 
     fn get<'e>(&'e self, uid: &EntityUid) -> Result<Option<Cow<'e, ParsedEntity>>, Self::Error> {
-<<<<<<< HEAD
         match self.cache.get(uid) {
             Some(Some(entity)) => Ok(Some(Cow::Borrowed(entity))),
             Some(None) => Ok(None),
             None => self.db.get(uid),
         }
-=======
-        self.cache.get(uid).map_or_else(
-            || self.db.get(uid),
-            |entity| Ok(Some(Cow::Borrowed(entity))),
-        )
->>>>>>> c3105a06
     }
 
     fn partial_mode(&self) -> Mode {
@@ -2802,7 +2795,6 @@
 
     /// Create the [`Request`]
     pub fn build(self) -> Request {
-<<<<<<< HEAD
         let p = match self.principal {
             Some(p) => p,
             None => ast::EntityUIDEntry::Unknown(None),
@@ -2815,11 +2807,6 @@
             Some(r) => r,
             None => ast::EntityUIDEntry::Unknown(None),
         };
-=======
-        let p = self.principal.unwrap_or(ast::EntityUIDEntry::Unknown);
-        let a = self.action.unwrap_or(ast::EntityUIDEntry::Unknown);
-        let r = self.resource.unwrap_or(ast::EntityUIDEntry::Unknown);
->>>>>>> c3105a06
         Request(ast::Request::new_with_unknowns(p, a, r, self.context))
     }
 }
