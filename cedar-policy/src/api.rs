/*
 * Copyright 2022-2023 Amazon.com, Inc. or its affiliates. All Rights Reserved.
 *
 * Licensed under the Apache License, Version 2.0 (the "License");
 * you may not use this file except in compliance with the License.
 * You may obtain a copy of the License at
 *
 *      https://www.apache.org/licenses/LICENSE-2.0
 *
 * Unless required by applicable law or agreed to in writing, software
 * distributed under the License is distributed on an "AS IS" BASIS,
 * WITHOUT WARRANTIES OR CONDITIONS OF ANY KIND, either express or implied.
 * See the License for the specific language governing permissions and
 * limitations under the License.
 */

//! This module contains the public library api
#![allow(
    clippy::missing_panics_doc,
    clippy::missing_errors_doc,
    clippy::similar_names
)]
pub use ast::Effect;
pub use authorizer::Decision;
use cedar_policy_core::ast;
use cedar_policy_core::ast::Eid;
use cedar_policy_core::ast::EntityType;
use cedar_policy_core::ast::EntityUID;
use cedar_policy_core::ast::RestrictedExprError;
pub use cedar_policy_core::ast::PartialValue; use cedar_policy_core::ast::Type;
// TODO: add small API for PartialValue
pub use cedar_policy_core::ast::Value; // TODO: add API for Value
use cedar_policy_core::authorizer;
pub use cedar_policy_core::authorizer::AuthorizationError;
use cedar_policy_core::entities;
pub use cedar_policy_core::entities::EntityAccessError;
pub use cedar_policy_core::entities::EntityAttrAccessError;
use cedar_policy_core::entities::JsonDeserializationErrorContext;
pub use cedar_policy_core::entities::Mode;
use cedar_policy_core::entities::{ContextSchema, Dereference, JsonDeserializationError};
use cedar_policy_core::est;
pub use cedar_policy_core::evaluator::{EvaluationError, EvaluationErrorKind};
use cedar_policy_core::evaluator::{Evaluator, RestrictedEvaluator};
pub use cedar_policy_core::extensions;
use cedar_policy_core::extensions::Extensions;
use cedar_policy_core::parser;
pub use cedar_policy_core::parser::err::ParseErrors;
use cedar_policy_core::parser::SourceInfo;
use cedar_policy_core::FromNormalizedStr;
use cedar_policy_validator::types::Attributes;
use cedar_policy_validator::types::RequestEnv;
pub use cedar_policy_validator::{
    TypeErrorKind, UnsupportedFeature, ValidationErrorKind, ValidationWarningKind,
};
use ref_cast::RefCast;
use serde::{Deserialize, Serialize};
use smol_str::SmolStr;
use std::borrow::Cow;
use std::collections::{BTreeMap, BTreeSet, HashMap, HashSet};
use std::convert::Infallible;
use std::str::FromStr;
use thiserror::Error;

/// Identifier for a Template slot
#[repr(transparent)]
#[derive(Debug, Clone, Eq, PartialEq, PartialOrd, Ord, Hash, RefCast)]
pub struct SlotId(ast::SlotId);

impl SlotId {
    /// Get the slot for `principal`
    pub fn principal() -> Self {
        Self(ast::SlotId::principal())
    }

    /// Get the slot for `resource`
    pub fn resource() -> Self {
        Self(ast::SlotId::resource())
    }
}

impl std::fmt::Display for SlotId {
    fn fmt(&self, f: &mut std::fmt::Formatter<'_>) -> std::fmt::Result {
        write!(f, "{}", self.0)
    }
}

impl From<ast::SlotId> for SlotId {
    fn from(a: ast::SlotId) -> Self {
        Self(a)
    }
}

impl From<SlotId> for ast::SlotId {
    fn from(s: SlotId) -> Self {
        s.0
    }
}

/// Entity datatype
#[repr(transparent)]
#[derive(Debug, Clone, PartialEq, Eq, RefCast)]
pub struct Entity(ast::Entity);

/// Entity datatype with attributes evaluated
#[repr(transparent)]
#[derive(Debug, Clone, PartialEq, Eq, RefCast)]
pub struct ParsedEntity(ast::Entity<PartialValue>);

impl Entity {
    /// Create a new `Entity` with this Uid, attributes, and parents.
    ///
    /// Attribute values are specified here as "restricted expressions".
    /// See docs on `RestrictedExpression`
    pub fn new(
        uid: EntityUid,
        attrs: HashMap<String, RestrictedExpression>,
        parents: HashSet<EntityUid>,
    ) -> Self {
        // note that we take a "parents" parameter here; we will compute TC when
        // the `Entities` object is created
        Self(ast::Entity::new(
            uid.0,
            attrs
                .into_iter()
                .map(|(k, v)| (SmolStr::from(k), v.0))
                .collect(),
            parents.into_iter().map(|uid| uid.0).collect(),
        ))
    }

    /// Create a new `Entity` with this Uid, no attributes, and no parents.
    pub fn with_uid(uid: EntityUid) -> Self {
        Self(ast::Entity::with_uid(uid.0))
    }

    /// Get the Uid of this entity
    pub fn uid(&self) -> EntityUid {
        EntityUid(self.0.uid())
    }

    /// Get the value for the given attribute, or `None` if not present.
    ///
    /// This can also return Some(Err) if the attribute had an illegal value.
    pub fn attr(&self, attr: &str) -> Option<Result<EvalResult, EvaluationError>> {
        let expr = self.0.get(attr)?;
        let all_ext = Extensions::all_available();
        let evaluator = RestrictedEvaluator::new(&all_ext);
        Some(
            evaluator
                .interpret(expr.as_borrowed())
                .map(EvalResult::from),
        )
    }

    /// Convert the entity into a `ParsedEntity` by evaluating the attributes and caching the results
    pub fn eval_attr(self) -> Result<ParsedEntity, EvaluationError> {
        let all_ext = Extensions::all_available();
        let evaluator = RestrictedEvaluator::new(&all_ext);
        let parsed = self.0.eval_attrs(&evaluator)?;
        Ok(ParsedEntity(parsed))
    }
}

impl ParsedEntity {
    /// Create a new `Entity` with this Uid, attributes, and parents.
    ///
    /// Attribute values are specified here as partial values
    pub fn new(
        uid: EntityUid,
        attrs: HashMap<String, PartialValue>,
        parents: HashSet<EntityUid>,
    ) -> Self {
        // note that we take a "parents" parameter here; we will compute TC when
        // the `Entities` object is created
        Self(ast::Entity::new(
            uid.0,
            attrs
                .into_iter()
                .map(|(k, v)| (SmolStr::from(k), v))
                .collect(),
            parents.into_iter().map(|uid| uid.0).collect(),
        ))
    }

    /// Create a new `Entity` with this Uid, no attributes, and no parents.
    pub fn with_uid(uid: EntityUid) -> Self {
        Self(ast::Entity::with_uid(uid.0))
    }

    /// Get the Uid of this entity
    pub fn uid(&self) -> EntityUid {
        EntityUid(self.0.uid())
    }

    /// Get the value for the given attribute, or `None` if not present.
    pub fn attr(&self, attr: &str) -> Option<&PartialValue> {
        self.0.get(attr)
    }

    fn is_descendant_of(&self, u2: &EntityUid) -> bool {
        self.0.is_descendant_of(&u2.0)
    }
}

impl std::fmt::Display for Entity {
    fn fmt(&self, f: &mut std::fmt::Formatter<'_>) -> std::fmt::Result {
        write!(f, "{}", self.0)
    }
}

/// Represents an entity hierarchy, and allows looking up `Entity` objects by
/// Uid.
#[repr(transparent)]
#[derive(Debug, Clone, Default, PartialEq, Eq, RefCast)]
pub struct Entities(pub(crate) entities::Entities);

/// Represents an entity hierarchy, and allows looking up `Entity` objects by
/// Uid.
#[repr(transparent)]
#[derive(Debug, Clone, Default, RefCast)]
pub struct ParsedEntities(pub(crate) entities::Entities<PartialValue>);

pub use entities::EntitiesError;

/// Something that can return entities
pub trait EntityDatabase {
    /// The type of error that can occur when accessing entities
    type Error: std::error::Error;

    /// Get the `Entity` with the given Uid, if any
    fn get<'e>(&'e self, uid: &EntityUid) -> Result<Option<Cow<'e, ParsedEntity>>, Self::Error>;

    /// Whether the database is partial
    fn partial_mode(&self) -> Mode;
}

/// Something that can return entity attributes and determine entity ancestry
pub trait EntityAttrDatabase {
    /// The type of error that can occur when accessing entities
    type Error: std::error::Error;

    /// Decide if an entity exists or not
    fn exists_entity(&self, uid: &EntityUid) -> Result<bool, Self::Error>;

    /// Get the attribute of an entity given the attribute string
    /// Should return None if the attr is not present on the entity; the entity is guaranteed to exist
    fn entity_attr<'e>(&'e self, uid: &EntityUid, attr: &str) -> Result<PartialValue, EntityAttrAccessError<Self::Error>>;

    /// Decide if an entity exists and has a given attribute.
    /// Returns None if the attribute doesn't exist; the entity is guaranteed to exist
    /// A default implementation is given based on `entity_attr`, but there may be faster implementations
    /// for some stores.
    fn entity_has_attr(&self, uid: &EntityUid, attr: &str) -> Result<bool, EntityAccessError<Self::Error>> {
        self.entity_attr(uid, attr)
            .map_or_else(|e| e.handle_attr(false), |_| Ok(true))
    }

    /// Decide if `u1` is in `u2` i.e. if `u2` is an ancestor of `u1`
    /// Should return false if `u2` does not exist; `u1` is guaranteed to exist
    fn entity_in(&self, u1: &EntityUid, u2: &EntityUid) -> Result<bool, Self::Error>;

    /// Determine if this is a partial store
    fn partial_mode(&self) -> Mode;

}

impl<T: EntityDatabase> EntityAttrDatabase for T {
    type Error = T::Error;

    fn exists_entity(&self, uid: &EntityUid) -> Result<bool, Self::Error> {
        Ok(self.get(uid)?.is_some())
    }

    fn entity_attr<'e>(&'e self, uid: &EntityUid, attr: &str) ->
        std::result::Result<PartialValue, EntityAttrAccessError<Self::Error>> {
        match self.get(uid)? {
            Some(e) => e.as_ref().attr(attr).cloned().ok_or(EntityAttrAccessError::UnknownAttr),
            None => Err(EntityAttrAccessError::UnknownEntity),
        }
    }

    fn entity_in(&self, u1: &EntityUid, u2: &EntityUid) -> std::result::Result<bool, Self::Error> {
        match self.get(u1)? {
            Some(e) => Ok(e.as_ref().is_descendant_of(u2)),
            None => Ok(false),
        }
    }

    fn partial_mode(&self) -> Mode {
        EntityDatabase::partial_mode(self)
    }
}

impl Entities {
    /// Create a fresh `Entities` with no entities
    pub fn empty() -> Self {
        Self(entities::Entities::new())
    }

    /// Get the `Entity` with the given Uid, if any
    pub fn get(&self, uid: &EntityUid) -> Option<&Entity> {
        match self.0.entity(&uid.0) {
            Dereference::Residual(_) | Dereference::NoSuchEntity => None,
            Dereference::Data(e) => Some(Entity::ref_cast(e)),
        }
    }

    /// Transform the store into a partial store, where
    /// attempting to dereference a non-existent `EntityUID` results in
    /// a residual instead of an error.
    #[must_use]
    #[cfg(feature = "partial-eval")]
    pub fn partial(self) -> Self {
        Self(self.0.partial())
    }

    /// Iterate over the `Entity`'s in the `Entities`
    pub fn iter(&self) -> impl Iterator<Item = &Entity> {
        self.0.iter().map(Entity::ref_cast)
    }

    /// Create an `Entities` object with the given entities.
    /// It will error if the entities cannot be read or if the entities hierarchy is cyclic
    pub fn from_entities(
        entities: impl IntoIterator<Item = Entity>,
    ) -> Result<Self, entities::EntitiesError> {
        entities::Entities::from_entities(
            entities.into_iter().map(|e| e.0),
            entities::TCComputation::ComputeNow,
        )
        .map(Entities)
    }

    /// Add all of the [`Entity`]s in the collection to this [`Entities`] structure, re-computing the transitive closure
    /// Re-computing the transitive closure can be expensive, so it is advised to not call this method in a loop
    pub fn add_entities(
        self,
        entities: impl IntoIterator<Item = Entity>,
    ) -> Result<Self, EntitiesError> {
        Ok(Self(self.0.add_entities(
            entities.into_iter().map(|e| e.0),
            entities::TCComputation::ComputeNow,
        )?))
    }

    /// Parse an entities JSON file (in [&str] form) and add them into this [`Entities`] structure, re-computing the transitive closure
    ///
    /// If a `schema` is provided, this will inform the parsing: for instance, it
    /// will allow `__entity` and `__extn` escapes to be implicit, and it will error
    /// if attributes have the wrong types (e.g., string instead of integer).
    /// Re-computing the transitive closure can be expensive, so it is advised to not call this method in a loop
    pub fn add_entities_from_json_str(
        self,
        json: &str,
        schema: Option<&Schema>,
    ) -> Result<Self, EntitiesError> {
        let eparser = entities::EntityJsonParser::new(
            schema.map(|s| cedar_policy_validator::CoreSchema::new(&s.0)),
            Extensions::all_available(),
            entities::TCComputation::ComputeNow,
        );
        let new_entities = eparser
            .iter_from_json_str(json)?
            .collect::<Result<Vec<_>, _>>()?;
        Ok(Self(self.0.add_entities(
            new_entities,
            entities::TCComputation::ComputeNow,
        )?))
    }

    /// Parse an entities JSON file (in [`serde_json::Value`] form) and add them into this [`Entities`] structure, re-computing the transitive closure
    ///
    /// If a `schema` is provided, this will inform the parsing: for instance, it
    /// will allow `__entity` and `__extn` escapes to be implicit, and it will error
    /// if attributes have the wrong types (e.g., string instead of integer).
    ///
    /// Re-computing the transitive closure can be expensive, so it is advised to not call this method in a loop
    pub fn add_entities_from_json_value(
        self,
        json: serde_json::Value,
        schema: Option<&Schema>,
    ) -> Result<Self, EntitiesError> {
        let eparser = entities::EntityJsonParser::new(
            schema.map(|s| cedar_policy_validator::CoreSchema::new(&s.0)),
            Extensions::all_available(),
            entities::TCComputation::ComputeNow,
        );
        let new_entities = eparser
            .iter_from_json_value(json)?
            .collect::<Result<Vec<_>, _>>()?;
        Ok(Self(self.0.add_entities(
            new_entities,
            entities::TCComputation::ComputeNow,
        )?))
    }

    /// Parse an entities JSON file (in [`std::io::Read`] form) and add them into this [`Entities`] structure, re-computing the transitive closure
    ///
    /// If a `schema` is provided, this will inform the parsing: for instance, it
    /// will allow `__entity` and `__extn` escapes to be implicit, and it will error
    /// if attributes have the wrong types (e.g., string instead of integer).
    ///
    /// Re-computing the transitive closure can be expensive, so it is advised to not call this method in a loop
    pub fn add_entities_from_json_file(
        self,
        json: impl std::io::Read,
        schema: Option<&Schema>,
    ) -> Result<Self, EntitiesError> {
        let eparser = entities::EntityJsonParser::new(
            schema.map(|s| cedar_policy_validator::CoreSchema::new(&s.0)),
            Extensions::all_available(),
            entities::TCComputation::ComputeNow,
        );
        let new_entities = eparser
            .iter_from_json_file(json)?
            .collect::<Result<Vec<_>, _>>()?;
        Ok(Self(self.0.add_entities(
            new_entities,
            entities::TCComputation::ComputeNow,
        )?))
    }

    /// Parse an entities JSON file (in `&str` form) into an `Entities` object
    ///
    /// If a `schema` is provided, this will inform the parsing: for instance, it
    /// will allow `__entity` and `__extn` escapes to be implicit, and it will error
    /// if attributes have the wrong types (e.g., string instead of integer).
    pub fn from_json_str(
        json: &str,
        schema: Option<&Schema>,
    ) -> Result<Self, entities::EntitiesError> {
        let eparser = entities::EntityJsonParser::new(
            schema.map(|s| cedar_policy_validator::CoreSchema::new(&s.0)),
            Extensions::all_available(),
            entities::TCComputation::ComputeNow,
        );
        eparser.from_json_str(json).map(Entities)
    }

    /// Parse an entities JSON file (in `serde_json::Value` form) into an
    /// `Entities` object
    ///
    /// If a `schema` is provided, this will inform the parsing: for instance, it
    /// will allow `__entity` and `__extn` escapes to be implicit, and it will error
    /// if attributes have the wrong types (e.g., string instead of integer).
    pub fn from_json_value(
        json: serde_json::Value,
        schema: Option<&Schema>,
    ) -> Result<Self, entities::EntitiesError> {
        let eparser = entities::EntityJsonParser::new(
            schema.map(|s| cedar_policy_validator::CoreSchema::new(&s.0)),
            Extensions::all_available(),
            entities::TCComputation::ComputeNow,
        );
        eparser.from_json_value(json).map(Entities)
    }

    /// Parse an entities JSON file (in `std::io::Read` form) into an `Entities`
    /// object
    ///
    /// If a `schema` is provided, this will inform the parsing: for instance, it
    /// will allow `__entity` and `__extn` escapes to be implicit, and it will error
    /// if attributes have the wrong types (e.g., string instead of integer).
    pub fn from_json_file(
        json: impl std::io::Read,
        schema: Option<&Schema>,
    ) -> Result<Self, entities::EntitiesError> {
        let eparser = entities::EntityJsonParser::new(
            schema.map(|s| cedar_policy_validator::CoreSchema::new(&s.0)),
            Extensions::all_available(),
            entities::TCComputation::ComputeNow,
        );
        eparser.from_json_file(json).map(Entities)
    }

    /// Is entity `a` an ancestor of entity `b`?
    /// Same semantics as `b in a` in the Cedar language
    pub fn is_ancestor_of(&self, a: &EntityUid, b: &EntityUid) -> bool {
        match self.0.entity(&b.0) {
            Dereference::Data(b) => b.is_descendant_of(&a.0),
            _ => a == b, // if b doesn't exist, `b in a` is only true if `b == a`
        }
    }

    /// Get an iterator over the ancestors of the given Euid.
    /// Returns `None` if the given `Euid` does not exist.
    pub fn ancestors<'a>(
        &'a self,
        euid: &EntityUid,
    ) -> Option<impl Iterator<Item = &'a EntityUid>> {
        let entity = match self.0.entity(&euid.0) {
            Dereference::Residual(_) | Dereference::NoSuchEntity => None,
            Dereference::Data(e) => Some(e),
        }?;
        Some(entity.ancestors().map(EntityUid::ref_cast))
    }

    /// Dump an `Entities` object into an entities JSON file.
    ///
    /// The resulting JSON will be suitable for parsing in via
    /// `from_json_*`, and will be parse-able even with no `Schema`.
    ///
    /// To read an `Entities` object from an entities JSON file, use
    /// `from_json_file`.
    pub fn write_to_json(
        &self,
        f: impl std::io::Write,
    ) -> std::result::Result<(), entities::EntitiesError> {
        self.0.write_to_json(f)
    }
}

impl EntityDatabase for ParsedEntities {
    type Error = Infallible;

    fn get<'e>(&'e self, uid: &EntityUid) -> Result<Option<Cow<'e, ParsedEntity>>, Infallible> {
        // TODO: this will create (and immediately destroy)
        // an unused residual expression in partial mode; rework to avoid this
        Ok(self.get(uid).map(Cow::Borrowed))
    }

    fn partial_mode(&self) -> Mode {
        entities::EntityAttrDatabase::partial_mode(&self.0)
    }
}

impl ParsedEntities {
    /// Create a fresh `ParsedEntities` with no entities
    pub fn empty() -> Self {
        Self(entities::Entities::new())
    }

    /// Get the `Entity` with the given Uid, if any
    pub fn get(&self, uid: &EntityUid) -> Option<&ParsedEntity> {
        match self.0.entity(&uid.0) {
            Dereference::Residual(_) | Dereference::NoSuchEntity => None,
            Dereference::Data(e) => Some(ParsedEntity::ref_cast(e)),
        }
    }

    /// Transform the store into a partial store, where
    /// attempting to dereference a non-existent `EntityUID` results in
    /// a residual instead of an error.
    #[must_use]
    #[cfg(feature = "partial-eval")]
    pub fn partial(self) -> Self {
        Self(self.0.partial())
    }

    /// Iterate over the `Entity`'s in the `Entities`
    pub fn iter(&self) -> impl Iterator<Item = &ParsedEntity> {
        self.0.iter().map(ParsedEntity::ref_cast)
    }

    /// Create an `Entities` object with the given entities
    /// It will error if the entities cannot be read or if the entities hierarchy is cyclic
    pub fn from_entities(
        entities: impl IntoIterator<Item = ParsedEntity>,
    ) -> Result<Self, entities::EntitiesError> {
        entities::Entities::from_entities(
            entities.into_iter().map(|e| e.0),
            entities::TCComputation::ComputeNow,
        )
        .map(ParsedEntities)
    }

    /// Is entity `a` an ancestor of entity `b`?
    /// Same semantics as `b in a` in the Cedar language
    pub fn is_ancestor_of(&self, a: &EntityUid, b: &EntityUid) -> bool {
        match self.0.entity(&b.0) {
            Dereference::Data(b) => b.is_descendant_of(&a.0),
            _ => a == b, // if b doesn't exist, `b in a` is only true if `b == a`
        }
    }

    /// Get an iterator over the ancestors of the given Euid.
    /// Returns `None` if the given `Euid` does not exist.
    pub fn ancestors<'a>(
        &'a self,
        euid: &EntityUid,
    ) -> Option<impl Iterator<Item = &'a EntityUid>> {
        let entity = match self.0.entity(&euid.0) {
            Dereference::Residual(_) | Dereference::NoSuchEntity => None,
            Dereference::Data(e) => Some(e),
        }?;
        Some(entity.ancestors().map(EntityUid::ref_cast))
    }

}

/// Wrapper for entity database object (needed to implement foreign trait)
#[repr(transparent)]
#[derive(RefCast)]
struct EntityDatabaseWrapper<T: EntityAttrDatabase>(T);

impl<T: EntityAttrDatabase> entities::EntityAttrDatabase for EntityDatabaseWrapper<T> {
    type Error = T::Error;

    fn partial_mode(&self) -> Mode {
        self.0.partial_mode()
    }

    fn exists_entity(&self, uid: &ast::EntityUID) -> std::result::Result<bool, Self::Error> {
        self.0.exists_entity(EntityUid::ref_cast(uid))
    }

    fn entity_attr<'e>(&'e self, uid: &ast::EntityUID, attr: &str) -> Result<PartialValue, EntityAttrAccessError<Self::Error>> {
        self.0.entity_attr(EntityUid::ref_cast(uid), attr)
    }

    fn entity_in(&self, u1: &ast::EntityUID, u2: &ast::EntityUID) -> std::result::Result<bool, Self::Error> {
        self.0.entity_in(EntityUid::ref_cast(u1), EntityUid::ref_cast(u2))
    }
}

/// Wrapper for entity database object which can additionally cache some entities
/// Invariant: `CachedEntities(db).get(uid) == db.get(uid)`
#[derive(Debug)]
pub struct CachedEntities<'e, T: EntityDatabase> {
    db: &'e T,
    cache: HashMap<EntityUid, Option<ParsedEntity>>,
}

// TODO: generalize using the schema to `EntityAttrDatabase` instead of just `EntityDatabase`
impl<'e, T: EntityDatabase> CachedEntities<'e, T> {
    /// Create a new cached entities object, initialized with no cached entities
    pub fn empty(db: &'e T) -> Self {
        Self {
            db,
            cache: HashMap::new(),
        }
    }

    /// Add the entity with the given `uid` to the cache
    pub fn add_to_cache(&mut self, uid: &EntityUid) {
        let entity_get = self.db.get(uid);
        if let Ok(entity) = entity_get {
            self.cache.insert(uid.clone(), entity.map(|e| e.into_owned()));
        }
    }

    /// Create a new cached entities object, initialized by eagerly caching the entities in `init`
    pub fn new(db: &'e T, init: &[&EntityUid]) -> Self {
        let mut result = Self::empty(db);
        for uid in init {
            result.add_to_cache(uid);
        }
        result
    }

    /// Create a new cached entities object, eagerly caching only the `principal` and `resource` of the given request
    /// (which are the most likely to be queried)
    pub fn cache_request(db: &'e T, r: &Request) -> Self {
        let entities: Vec<&EntityUid> = vec![r.principal(), r.resource()]
            .into_iter()
            .filter_map(|x| x)
            .collect();
        Self::new(db, &entities)
    }
}

impl<'a, T: EntityDatabase> EntityDatabase for CachedEntities<'a, T> {
<<<<<<< HEAD
    fn get<'e>(&'e self, uid: &EntityUid) -> Result<Option<Cow<'e, ParsedEntity>>, EvaluationError> {
        match self.cache.get(uid) {
            Some(Some(entity)) => Ok(Some(Cow::Borrowed(entity))),
            Some(None) => Ok(None),
            None => self.db.get(uid)
=======
    type Error = T::Error;

    fn get<'e>(&'e self, uid: &EntityUid) -> Result<Option<Cow<'e, ParsedEntity>>, Self::Error> {
        if let Some(entity) = self.cache.get(uid) {
            Ok(Some(Cow::Borrowed(entity)))
        } else {
            self.db.get(uid)
>>>>>>> 34e336f9
        }
    }

    fn partial_mode(&self) -> Mode {
        self.db.partial_mode()
    }
}

/// Authorizer object, which provides responses to authorization queries
#[repr(transparent)]
#[derive(Debug, RefCast)]
pub struct Authorizer(authorizer::Authorizer);

impl Default for Authorizer {
    fn default() -> Self {
        Self::new()
    }
}

impl Authorizer {
    /// Create a new `Authorizer`
    /// ```

    /// # use cedar_policy::{Authorizer, Context, Entities, EntityId, EntityTypeName,
    /// # EntityUid, Request,PolicySet};
    /// # use std::str::FromStr;
    /// # // create a request
    /// # let p_eid = EntityId::from_str("alice").unwrap();
    /// # let p_name: EntityTypeName = EntityTypeName::from_str("User").unwrap();
    /// # let p = EntityUid::from_type_name_and_id(p_name, p_eid);
    /// #
    /// # let a_eid = EntityId::from_str("view").unwrap();
    /// # let a_name: EntityTypeName = EntityTypeName::from_str("Action").unwrap();
    /// # let a = EntityUid::from_type_name_and_id(a_name, a_eid);
    /// #
    /// # let r_eid = EntityId::from_str("trip").unwrap();
    /// # let r_name: EntityTypeName = EntityTypeName::from_str("Album").unwrap();
    /// # let r = EntityUid::from_type_name_and_id(r_name, r_eid);
    /// #
    /// # let c = Context::empty();
    /// #
    /// # let request: Request = Request::new(Some(p), Some(a), Some(r), c);
    /// #
    /// # // create a policy
    /// # let s = r#"permit(
    /// #     principal == User::"alice",
    /// #     action == Action::"view",
    /// #     resource == Album::"trip"
    /// #   )when{
    /// #     principal.ip_addr.isIpv4()
    /// #   };
    /// # "#;
    /// # let policy = PolicySet::from_str(s).expect("policy error");
    /// # // create entities
    /// # let e = r#"[
    /// #     {
    /// #         "uid": {"type":"User","id":"alice"},
    /// #         "attrs": {
    /// #             "age":19,
    /// #             "ip_addr":{"__extn":{"fn":"ip", "arg":"10.0.1.101"}}
    /// #         },
    /// #         "parents": []
    /// #     }
    /// # ]"#;
    /// # let entities = Entities::from_json_str(e, None).expect("entity error");
    /// let authorizer = Authorizer::new();
    /// let r = authorizer.is_authorized(&request, &policy, &entities);
    /// ```
    pub fn new() -> Self {
        Self(authorizer::Authorizer::new())
    }

    /// Returns an authorization response for `r` with respect to the given
    /// `PolicySet` and `Entities`.
    ///
    /// The language spec and Dafny model give a precise definition of how this
    /// is computed.
    /// ```
    /// use cedar_policy::{Authorizer,Context,Entities,EntityId,EntityTypeName,
    /// EntityUid, Request,PolicySet};
    /// use std::str::FromStr;
    ///
    /// // create a request
    /// let p_eid = EntityId::from_str("alice").unwrap();
    /// let p_name: EntityTypeName = EntityTypeName::from_str("User").unwrap();
    /// let p = EntityUid::from_type_name_and_id(p_name, p_eid);
    ///
    /// let a_eid = EntityId::from_str("view").unwrap();
    /// let a_name: EntityTypeName = EntityTypeName::from_str("Action").unwrap();
    /// let a = EntityUid::from_type_name_and_id(a_name, a_eid);
    ///
    /// let r_eid = EntityId::from_str("trip").unwrap();
    /// let r_name: EntityTypeName = EntityTypeName::from_str("Album").unwrap();
    /// let r = EntityUid::from_type_name_and_id(r_name, r_eid);
    ///
    /// let c = Context::empty();
    ///
    /// let request: Request = Request::new(Some(p), Some(a), Some(r), c);
    ///
    /// // create a policy
    /// let s = r#"
    /// permit (
    ///   principal == User::"alice",
    ///   action == Action::"view",
    ///   resource == Album::"trip"
    /// )
    /// when { principal.ip_addr.isIpv4() };
    /// "#;
    /// let policy = PolicySet::from_str(s).expect("policy error");

    /// // create entities
    /// let e = r#"[
    ///     {
    ///         "uid": {"type":"User","id":"alice"},
    ///         "attrs": {
    ///             "age":19,
    ///             "ip_addr":{"__extn":{"fn":"ip", "arg":"10.0.1.101"}}
    ///         },
    ///         "parents": []
    ///     }
    /// ]"#;
    /// let entities = Entities::from_json_str(e, None).expect("entity error");
    ///
    /// let authorizer = Authorizer::new();
    /// let r = authorizer.is_authorized(&request, &policy, &entities);
    /// println!("{:?}", r);
    /// ```
    pub fn is_authorized(&self, r: &Request, p: &PolicySet, e: &Entities) -> Response {
        self.0.is_authorized(&r.0, &p.ast, &e.0).into()
    }

    #[cfg(feature = "partial-eval")]
    fn handle_partial_response(response: authorizer::ResponseKind) -> PartialResponse {
        match response {
            authorizer::ResponseKind::FullyEvaluated(a) => PartialResponse::Concrete(a.into()),
            authorizer::ResponseKind::Partial(p) => PartialResponse::Residual(p.into()),
        }
    }

    /// Returns an authorization response for `q` with respect to the given `Slice`.
    /// Differs from `is_authorized` in that it takes entities whose attributes have already been evaluated
    #[cfg(feature = "partial-eval")]
    pub fn is_authorized_parsed<T: EntityAttrDatabase>(&self, r: &Request, p: &PolicySet, e: &T) -> PartialResponse {
        Authorizer::handle_partial_response(
            self.0.is_authorized_core_parsed(&r.0, &p.ast, EntityDatabaseWrapper::ref_cast(e))
        )
    }

    /// Return an authorization response for `q` with respect to the given `Slice`.
    /// Differs from `is_authorized` in that it takes entities whose attributes have already been evaluated
    pub fn is_authorized_full_parsed<T: EntityAttrDatabase>(&self, r: &Request, p: &PolicySet, e: &T) -> Response {
        self.0.is_authorized_parsed(&r.0, &p.ast, EntityDatabaseWrapper::ref_cast(e)).into()
    }

    /// A partially evaluated authorization request.
    /// The Authorizer will attempt to make as much progress as possible in the presence of unknowns.
    /// If the Authorizer can reach a response, it will return that response.
    /// Otherwise, it will return a list of residual policies that still need to be evaluated.
    #[cfg(feature = "partial-eval")]
    pub fn is_authorized_partial(
        &self,
        query: &Request,
        policy_set: &PolicySet,
        entities: &Entities,
    ) -> PartialResponse {
        let response = self
            .0
            .is_authorized_core(&query.0, &policy_set.ast, &entities.0);
        Authorizer::handle_partial_response(response)
    }

    // #[cfg(feature = "partial-eval")]

}

/// Authorization response returned from the `Authorizer`
#[derive(Debug, PartialEq, Eq, Clone)]
pub struct Response {
    /// Authorization decision
    decision: Decision,
    /// Diagnostics providing more information on how this decision was reached
    diagnostics: Diagnostics,
}

/// Authorization response returned from `is_authorized_partial`.
/// It can either be a full concrete response, or a residual response.
#[cfg(feature = "partial-eval")]
#[derive(Debug, PartialEq, Eq, Clone)]
pub enum PartialResponse {
    /// A full, concrete response.
    Concrete(Response),
    /// A residual response. Determining the concrete response requires further processing.
    Residual(ResidualResponse),
}

/// A residual response obtained from `is_authorized_partial`.
#[cfg(feature = "partial-eval")]
#[derive(Debug, PartialEq, Eq, Clone)]
pub struct ResidualResponse {
    /// Residual policies
    residuals: PolicySet,
    /// Diagnostics
    diagnostics: Diagnostics,
}

/// Diagnostics providing more information on how a `Decision` was reached
#[derive(Debug, PartialEq, Eq, Clone)]
pub struct Diagnostics {
    /// `PolicyId`s of the policies that contributed to the decision.
    /// If no policies applied to the request, this set will be empty.
    reason: HashSet<PolicyId>,
    /// Errors that occurred during authorization. The errors should be
    /// treated as unordered, since policies may be evaluated in any order.
    errors: Vec<AuthorizationError>,
}

impl From<authorizer::Diagnostics> for Diagnostics {
    fn from(diagnostics: authorizer::Diagnostics) -> Self {
        Self {
            reason: diagnostics.reason.into_iter().map(PolicyId).collect(),
            errors: diagnostics.errors,
        }
    }
}

impl Diagnostics {
    /// Get the policies that contributed to the decision
    pub fn reason(&self) -> impl Iterator<Item = &PolicyId> {
        self.reason.iter()
    }

    /// Get the errors
    pub fn errors(&self) -> impl Iterator<Item = &AuthorizationError> + '_ {
        self.errors.iter()
    }
}

impl Response {
    /// Create a new `Response`
    pub fn new(
        decision: Decision,
        reason: HashSet<PolicyId>,
        errors: Vec<AuthorizationError>,
    ) -> Self {
        Self {
            decision,
            diagnostics: Diagnostics { reason, errors },
        }
    }

    /// Get the authorization decision
    pub fn decision(&self) -> Decision {
        self.decision
    }

    /// Get the authorization diagnostics
    pub fn diagnostics(&self) -> &Diagnostics {
        &self.diagnostics
    }
}

impl From<authorizer::Response> for Response {
    fn from(a: authorizer::Response) -> Self {
        Self {
            decision: a.decision,
            diagnostics: a.diagnostics.into(),
        }
    }
}

#[cfg(feature = "partial-eval")]
impl ResidualResponse {
    /// Create a new `ResidualResponse`
    pub fn new(
        residuals: PolicySet,
        reason: HashSet<PolicyId>,
        errors: Vec<AuthorizationError>,
    ) -> Self {
        Self {
            residuals,
            diagnostics: Diagnostics { reason, errors },
        }
    }

    /// Get the residual policies needed to reach an authorization decision.
    pub fn residuals(&self) -> &PolicySet {
        &self.residuals
    }

    /// Get the authorization diagnostics
    pub fn diagnostics(&self) -> &Diagnostics {
        &self.diagnostics
    }
}

#[cfg(feature = "partial-eval")]
impl From<authorizer::PartialResponse> for ResidualResponse {
    fn from(p: authorizer::PartialResponse) -> Self {
        Self {
            residuals: PolicySet::from_ast(p.residuals),
            diagnostics: p.diagnostics.into(),
        }
    }
}

/// Used to select how a policy will be validated.
#[derive(Default, Eq, PartialEq, Copy, Clone, Debug)]
#[non_exhaustive]
pub enum ValidationMode {
    /// Validate that policies do not contain any type errors, and additionally
    /// have a restricted form which is amenable for analysis.
    #[default]
    Strict,
    /// Validate that policies do not contain any type errors.
    Permissive,
}

impl From<ValidationMode> for cedar_policy_validator::ValidationMode {
    fn from(mode: ValidationMode) -> Self {
        match mode {
            ValidationMode::Strict => Self::Strict,
            ValidationMode::Permissive => Self::Permissive,
        }
    }
}

/// Validator object, which provides policy validation and typechecking.
#[repr(transparent)]
#[derive(Debug, RefCast)]
pub struct Validator(cedar_policy_validator::Validator);

impl Validator {
    /// Construct a new `Validator` to validate policies using the given
    /// `Schema`.
    pub fn new(schema: Schema) -> Self {
        Self(cedar_policy_validator::Validator::new(schema.0))
    }

    /// Validate all policies in a policy set, collecting all validation errors
    /// found into the returned `ValidationResult`. Each error is returned together with the
    /// policy id of the policy where the error was found. If a policy id
    /// included in the input policy set does not appear in the output iterator, then
    /// that policy passed the validator. If the function `validation_passed`
    /// returns true, then there were no validation errors found, so all
    /// policies in the policy set have passed the validator.
    pub fn validate<'a>(
        &'a self,
        pset: &'a PolicySet,
        mode: ValidationMode,
    ) -> ValidationResult<'a> {
        ValidationResult::from(self.0.validate(&pset.ast, mode.into()))
    }
}

/// Contains all the type information used to construct a `Schema` that can be
/// used to validate a policy.
#[derive(Debug)]
pub struct SchemaFragment(cedar_policy_validator::ValidatorSchemaFragment);

impl SchemaFragment {
    /// Extract namespaces defined in this `SchemaFragment`. Each namespace
    /// entry defines the name of the namespace and the entity types and actions
    /// that exist in the namespace.
    pub fn namespaces(&self) -> impl Iterator<Item = Option<EntityNamespace>> + '_ {
        self.0
            .namespaces()
            .map(|ns| ns.as_ref().map(|ns| EntityNamespace(ns.clone())))
    }

    /// Create an `SchemaFragment` from a JSON value (which should be an
    /// object of the shape required for Cedar schemas).
    pub fn from_json_value(json: serde_json::Value) -> Result<Self, SchemaError> {
        Ok(Self(
            cedar_policy_validator::SchemaFragment::from_json_value(json)?.try_into()?,
        ))
    }

    /// Create a `SchemaFragment` directly from a file.
    pub fn from_file(file: impl std::io::Read) -> Result<Self, SchemaError> {
        Ok(Self(
            cedar_policy_validator::SchemaFragment::from_file(file)?.try_into()?,
        ))
    }
}

impl TryInto<Schema> for SchemaFragment {
    type Error = SchemaError;

    /// Convert `SchemaFragment` into a `Schema`. To build the `Schema` we
    /// need to have all entity types defined, so an error will be returned if
    /// any undeclared entity types are referenced in the schema fragment.
    fn try_into(self) -> Result<Schema, Self::Error> {
        Ok(Schema(
            cedar_policy_validator::ValidatorSchema::from_schema_fragments([self.0])?,
        ))
    }
}

impl FromStr for SchemaFragment {
    type Err = SchemaError;
    /// Construct `SchemaFragment` from a string containing a schema formatted
    /// in the cedar schema format. This can fail if the string is not valid
    /// JSON, or if the JSON structure does not form a valid schema. This
    /// function does not check for consistency in the schema (e.g., references
    /// to undefined entities) because this is not required until a `Schema` is
    /// constructed.
    fn from_str(src: &str) -> Result<Self, Self::Err> {
        Ok(Self(
            serde_json::from_str::<cedar_policy_validator::SchemaFragment>(src)
                .map_err(cedar_policy_validator::SchemaError::from)?
                .try_into()?,
        ))
    }
}

/// Object containing schema information used by the validator.
#[repr(transparent)]
#[derive(Debug, Clone, RefCast)]
pub struct Schema(pub cedar_policy_validator::ValidatorSchema);

impl FromStr for Schema {
    type Err = SchemaError;

    /// Construct a schema from a string containing a schema formatted in the
    /// Cedar schema format. This can fail if it is not possible to parse a
    /// schema from the strings, or if errors in values in the schema are
    /// uncovered after parsing. For instance, when an entity attribute name is
    /// found to not be a valid attribute name according to the Cedar
    /// grammar.
    fn from_str(schema_src: &str) -> Result<Self, Self::Err> {
        Ok(Self(schema_src.parse()?))
    }
}

impl Schema {
    /// Create a `Schema` from multiple `SchemaFragment`. The individual
    /// fragments may references entity types that are not declared in that
    /// fragment, but all referenced entity types must be declared in some
    /// fragment.
    pub fn from_schema_fragments(
        fragments: impl IntoIterator<Item = SchemaFragment>,
    ) -> Result<Self, SchemaError> {
        Ok(Self(
            cedar_policy_validator::ValidatorSchema::from_schema_fragments(
                fragments.into_iter().map(|f| f.0),
            )?,
        ))
    }

    /// Create a `Schema` from a JSON value (which should be an object of the
    /// shape required for Cedar schemas).
    pub fn from_json_value(json: serde_json::Value) -> Result<Self, SchemaError> {
        Ok(Self(
            cedar_policy_validator::ValidatorSchema::from_json_value(json)?,
        ))
    }

    /// Create a `Schema` directly from a file.
    pub fn from_file(file: impl std::io::Read) -> Result<Self, SchemaError> {
        Ok(Self(cedar_policy_validator::ValidatorSchema::from_file(
            file,
        )?))
    }

    /// Extract from the schema an `Entities` containing the action entities
    /// declared in the schema.
    pub fn action_entities(&self) -> Result<Entities, entities::EntitiesError> {
        Ok(Entities(self.0.action_entities()?))
    }
}

/// Errors encountered during construction of a Validation Schema
#[derive(Debug, Error)]
pub enum SchemaError {
    /// Error thrown by the `serde_json` crate during deserialization
    #[error("failed to parse schema: {0}")]
    Serde(#[from] serde_json::Error),
    /// Errors occurring while computing or enforcing transitive closure on
    /// action hierarchy.
    #[error("transitive closure computation/enforcement error on action hierarchy: {0}")]
    ActionTransitiveClosure(String),
    /// Errors occurring while computing or enforcing transitive closure on
    /// entity type hierarchy.
    #[error("transitive closure computation/enforcement error on entity type hierarchy: {0}")]
    EntityTypeTransitiveClosure(String),
    /// Error generated when processing a schema file that uses unsupported features
    #[error("unsupported feature used in schema: {0}")]
    UnsupportedFeature(String),
    /// Undeclared entity type(s) used in the `memberOf` field of an entity
    /// type, the `appliesTo` fields of an action, or an attribute type in a
    /// context or entity attribute record. Entity types in the error message
    /// are fully qualified, including any implicit or explicit namespaces.
    #[error("undeclared entity type(s): {0:?}")]
    UndeclaredEntityTypes(HashSet<String>),
    /// Undeclared action(s) used in the `memberOf` field of an action.
    #[error("undeclared action(s): {0:?}")]
    UndeclaredActions(HashSet<String>),
    /// Undeclared common type(s) used in entity or context attributes.
    #[error("undeclared common type(s): {0:?}")]
    UndeclaredCommonTypes(HashSet<String>),
    /// Duplicate specifications for an entity type. Argument is the name of
    /// the duplicate entity type.
    #[error("duplicate entity type: {0}")]
    DuplicateEntityType(String),
    /// Duplicate specifications for an action. Argument is the name of the
    /// duplicate action.
    #[error("duplicate action: {0}")]
    DuplicateAction(String),
    /// Duplicate specification for a reusable type declaration.
    #[error("duplicate common type: {0}")]
    DuplicateCommonType(String),
    /// Cycle in the schema's action hierarchy.
    #[error("cycle in action hierarchy")]
    CycleInActionHierarchy,
    /// Parse errors occurring while parsing an entity type.
    #[error("parse error in entity type: {0}")]
    ParseEntityType(ParseErrors),
    /// Parse errors occurring while parsing a namespace identifier.
    #[error("parse error in namespace identifier: {0}")]
    ParseNamespace(ParseErrors),
    /// Parse errors occurring while parsing an extension type.
    #[error("parse error in extension type: {0}")]
    ParseExtensionType(ParseErrors),
    /// Parse errors occurring while parsing the name of a reusable
    /// declared type.
    #[error("parse error in common type identifier: {0}")]
    ParseCommonType(ParseErrors),
    /// The schema file included an entity type `Action` in the entity type
    /// list. The `Action` entity type is always implicitly declared, and it
    /// cannot currently have attributes or be in any groups, so there is no
    /// purposes in adding an explicit entry.
    #[error("entity type `Action` declared in `entityTypes` list")]
    ActionEntityTypeDeclared,
    /// `context` or `shape` fields are not records
    #[error("`{0}` is not a record")]
    ContextOrShapeNotRecord(ContextOrShape),
    /// An action entity (transitively) has an attribute that is an empty set.
    /// The validator cannot assign a type to an empty set.
    /// This error variant should only be used when `PermitAttributes` is enabled.
    #[error("action `{0}` has an attribute that is an empty set")]
    ActionAttributesContainEmptySet(EntityUid),
    /// An action entity (transitively) has an attribute of unsupported type (`ExprEscape`, `EntityEscape` or `ExtnEscape`).
    /// This error variant should only be used when `PermitAttributes` is enabled.
    #[error("action `{0}` has an attribute with unsupported JSON representation: {1}")]
    UnsupportedActionAttribute(EntityUid, String),
}

/// Describes in what action context or entity type shape a schema parsing error
/// occurred.
#[derive(Debug)]
pub enum ContextOrShape {
    /// An error occurred when parsing the context for the action with this
    /// `EntityUid`.
    ActionContext(EntityUid),
    /// An error occurred when parsing the shape for the entity type with this
    /// `EntityTypeName`.
    EntityTypeShape(EntityTypeName),
}

impl std::fmt::Display for ContextOrShape {
    fn fmt(&self, f: &mut std::fmt::Formatter<'_>) -> std::fmt::Result {
        match self {
            Self::ActionContext(action) => write!(f, "Context for action {action}"),
            Self::EntityTypeShape(entity_type) => {
                write!(f, "Shape for entity type {entity_type}")
            }
        }
    }
}

impl From<cedar_policy_validator::ContextOrShape> for ContextOrShape {
    fn from(value: cedar_policy_validator::ContextOrShape) -> Self {
        match value {
            cedar_policy_validator::ContextOrShape::ActionContext(euid) => {
                Self::ActionContext(EntityUid(euid))
            }
            cedar_policy_validator::ContextOrShape::EntityTypeShape(name) => {
                Self::EntityTypeShape(EntityTypeName(name))
            }
        }
    }
}

#[doc(hidden)]
impl From<cedar_policy_validator::SchemaError> for SchemaError {
    fn from(value: cedar_policy_validator::SchemaError) -> Self {
        match value {
            cedar_policy_validator::SchemaError::Serde(e) => Self::Serde(e),
            cedar_policy_validator::SchemaError::ActionTransitiveClosure(e) => {
                Self::ActionTransitiveClosure(e.to_string())
            }
            cedar_policy_validator::SchemaError::EntityTypeTransitiveClosure(e) => {
                Self::EntityTypeTransitiveClosure(e.to_string())
            }
            cedar_policy_validator::SchemaError::UnsupportedFeature(e) => {
                Self::UnsupportedFeature(e.to_string())
            }
            cedar_policy_validator::SchemaError::UndeclaredEntityTypes(e) => {
                Self::UndeclaredEntityTypes(e)
            }
            cedar_policy_validator::SchemaError::UndeclaredActions(e) => Self::UndeclaredActions(e),
            cedar_policy_validator::SchemaError::UndeclaredCommonTypes(c) => {
                Self::UndeclaredCommonTypes(c)
            }
            cedar_policy_validator::SchemaError::DuplicateEntityType(e) => {
                Self::DuplicateEntityType(e)
            }
            cedar_policy_validator::SchemaError::DuplicateAction(e) => Self::DuplicateAction(e),
            cedar_policy_validator::SchemaError::DuplicateCommonType(c) => {
                Self::DuplicateCommonType(c)
            }
            cedar_policy_validator::SchemaError::CycleInActionHierarchy => {
                Self::CycleInActionHierarchy
            }
            cedar_policy_validator::SchemaError::ParseEntityType(e) => Self::ParseEntityType(e),
            cedar_policy_validator::SchemaError::ParseNamespace(e) => Self::ParseNamespace(e),
            cedar_policy_validator::SchemaError::ParseCommonType(e) => Self::ParseCommonType(e),
            cedar_policy_validator::SchemaError::ParseExtensionType(e) => {
                Self::ParseExtensionType(e)
            }
            cedar_policy_validator::SchemaError::ActionEntityTypeDeclared => {
                Self::ActionEntityTypeDeclared
            }
            cedar_policy_validator::SchemaError::ContextOrShapeNotRecord(context_or_shape) => {
                Self::ContextOrShapeNotRecord(context_or_shape.into())
            }
            cedar_policy_validator::SchemaError::ActionAttributesContainEmptySet(uid) => {
                Self::ActionAttributesContainEmptySet(EntityUid(uid))
            }
            cedar_policy_validator::SchemaError::UnsupportedActionAttribute(uid, escape_type) => {
                Self::UnsupportedActionAttribute(EntityUid(uid), escape_type)
            }
        }
    }
}

/// Contains the result of policy validation. The result includes the list of of
/// issues found by the validation and whether validation succeeds or fails.
/// Validation succeeds if there are no fatal errors.  There are currently no
/// non-fatal warnings, so any issues found will cause validation to fail.
#[derive(Debug)]
pub struct ValidationResult<'a> {
    validation_errors: Vec<ValidationError<'a>>,
}

impl<'a> ValidationResult<'a> {
    /// True when validation passes. There are no fatal errors.
    pub fn validation_passed(&self) -> bool {
        self.validation_errors.is_empty()
    }

    /// Get the list of errors found by the validator.
    pub fn validation_errors(&self) -> impl Iterator<Item = &ValidationError<'a>> {
        self.validation_errors.iter()
    }
}

impl<'a> From<cedar_policy_validator::ValidationResult<'a>> for ValidationResult<'a> {
    fn from(r: cedar_policy_validator::ValidationResult<'a>) -> Self {
        Self {
            validation_errors: r
                .into_validation_errors()
                .map(ValidationError::from)
                .collect(),
        }
    }
}

/// An error generated by the validator when it finds a potential problem in a
/// policy. The error contains a enumeration that specifies the kind of problem,
/// and provides details specific to that kind of problem. The error also records
/// where the problem was encountered.
#[derive(Debug, Error)]
pub struct ValidationError<'a> {
    location: SourceLocation<'a>,
    error_kind: ValidationErrorKind,
}

impl<'a> ValidationError<'a> {
    /// Extract details about the exact issue detected by the validator.
    pub fn error_kind(&self) -> &ValidationErrorKind {
        &self.error_kind
    }

    /// Extract the location where the validator found the issue.
    pub fn location(&self) -> &SourceLocation<'a> {
        &self.location
    }
}

impl<'a> From<cedar_policy_validator::ValidationError<'a>> for ValidationError<'a> {
    fn from(err: cedar_policy_validator::ValidationError<'a>) -> Self {
        let (location, error_kind) = err.into_location_and_error_kind();
        Self {
            location: SourceLocation::from(location),
            error_kind,
        }
    }
}

impl<'a> std::fmt::Display for ValidationError<'a> {
    fn fmt(&self, f: &mut std::fmt::Formatter<'_>) -> std::fmt::Result {
        write!(f, "Validation error on policy {}", self.location.policy_id)?;
        if let (Some(range_start), Some(range_end)) =
            (self.location().range_start(), self.location().range_end())
        {
            write!(f, " at offset {range_start}-{range_end}")?;
        }
        write!(f, ": {}", self.error_kind())
    }
}

/// Represents a location in Cedar policy source.
#[derive(Debug, Clone, Eq, PartialEq)]
pub struct SourceLocation<'a> {
    policy_id: &'a PolicyId,
    source_range: Option<SourceInfo>,
}

impl<'a> SourceLocation<'a> {
    /// Get the `PolicyId` for the policy at this source location.
    pub fn policy_id(&self) -> &'a PolicyId {
        self.policy_id
    }

    /// Get the start of the location. Returns `None` if this location does not
    /// have a range.
    pub fn range_start(&self) -> Option<usize> {
        self.source_range.as_ref().map(SourceInfo::range_start)
    }

    /// Get the end of the location. Returns `None` if this location does not
    /// have a range.
    pub fn range_end(&self) -> Option<usize> {
        self.source_range.as_ref().map(SourceInfo::range_end)
    }
}

impl<'a> From<cedar_policy_validator::SourceLocation<'a>> for SourceLocation<'a> {
    fn from(loc: cedar_policy_validator::SourceLocation<'a>) -> SourceLocation<'a> {
        let policy_id: &'a PolicyId = PolicyId::ref_cast(loc.policy_id());
        let source_range = loc.into_source_info();
        Self {
            policy_id,
            source_range,
        }
    }
}

/// Scan a set of policies for potentially confusing/obfuscating text.
pub fn confusable_string_checker<'a>(
    templates: impl Iterator<Item = &'a Template>,
) -> impl Iterator<Item = ValidationWarning<'a>> {
    cedar_policy_validator::confusable_string_checks(templates.map(|t| &t.ast))
        .map(std::convert::Into::into)
}

#[derive(Debug, Error)]
#[error("Warning on policy {}: {}", .location.policy_id, .kind)]
/// Warnings found in Cedar policies
pub struct ValidationWarning<'a> {
    location: SourceLocation<'a>,
    kind: ValidationWarningKind,
}

impl<'a> ValidationWarning<'a> {
    /// Extract details about the exact issue detected by the validator.
    pub fn warning_kind(&self) -> &ValidationWarningKind {
        &self.kind
    }

    /// Extract the location where the validator found the issue.
    pub fn location(&self) -> &SourceLocation<'a> {
        &self.location
    }
}

#[doc(hidden)]
impl<'a> From<cedar_policy_validator::ValidationWarning<'a>> for ValidationWarning<'a> {
    fn from(w: cedar_policy_validator::ValidationWarning<'a>) -> Self {
        let (loc, kind) = w.to_kind_and_location();
        ValidationWarning {
            location: SourceLocation {
                policy_id: PolicyId::ref_cast(loc),
                source_range: None,
            },
            kind,
        }
    }
}

/// unique identifier portion of the `EntityUid` type
#[repr(transparent)]
#[derive(Debug, Clone, Hash, PartialEq, Eq, PartialOrd, Ord, RefCast)]
pub struct EntityId(ast::Eid);

impl FromStr for EntityId {
    type Err = ParseErrors;
    fn from_str(eid_str: &str) -> Result<Self, Self::Err> {
        Ok(Self(ast::Eid::new(eid_str)))
    }
}

impl AsRef<str> for EntityId {
    fn as_ref(&self) -> &str {
        self.0.as_ref()
    }
}

// Note that this Display formatter will format the EntityId as it would be expected
// in the EntityUid string form. For instance, the `"alice"` in `User::"alice"`.
// This means it adds quotes and potentially performs some escaping.
impl std::fmt::Display for EntityId {
    fn fmt(&self, f: &mut std::fmt::Formatter<'_>) -> std::fmt::Result {
        write!(f, "{}", self.0)
    }
}

/// Represents a concatenation of Namespaces and `TypeName`
#[repr(transparent)]
#[derive(Debug, Clone, Hash, PartialEq, Eq, PartialOrd, Ord, RefCast)]
pub struct EntityTypeName(ast::Name);

impl From<EntityTypeName> for Type {
    fn from(name: EntityTypeName) -> Self {
        Type::Entity { ty: EntityType::Concrete(name.0) }
    }
}

impl EntityTypeName {
    /// Get the basename of the `EntityTypeName` (ie, with namespaces stripped).
    pub fn basename(&self) -> &str {
        self.0.basename().as_ref()
    }

    /// Get the namespace of the `EntityTypeName`, as components
    pub fn namespace_components(&self) -> impl Iterator<Item = &str> {
        self.0.namespace_components().map(AsRef::as_ref)
    }

    /// Get the full namespace of the `EntityTypeName`, as a single string.
    ///
    /// Examples:
    /// - `foo::bar` --> the namespace is `"foo"`
    /// - `bar` --> the namespace is `""`
    /// - `foo::bar::baz` --> the namespace is `"foo::bar"`
    pub fn namespace(&self) -> String {
        self.0.namespace()
    }
}

// This FromStr implementation requires the _normalized_ representation of the
// type name. See https://github.com/cedar-policy/rfcs/pull/9/.
impl FromStr for EntityTypeName {
    type Err = ParseErrors;

    fn from_str(namespace_type_str: &str) -> Result<Self, Self::Err> {
        ast::Name::from_normalized_str(namespace_type_str).map(EntityTypeName)
    }
}

impl std::fmt::Display for EntityTypeName {
    fn fmt(&self, f: &mut std::fmt::Formatter<'_>) -> std::fmt::Result {
        write!(f, "{}", self.0)
    }
}

/// Represents a namespace
#[derive(Debug, Clone, Hash, PartialEq, Eq, PartialOrd, Ord)]
pub struct EntityNamespace(ast::Name);

// This FromStr implementation requires the _normalized_ representation of the
// namespace. See https://github.com/cedar-policy/rfcs/pull/9/.
impl FromStr for EntityNamespace {
    type Err = ParseErrors;

    fn from_str(namespace_str: &str) -> Result<Self, Self::Err> {
        ast::Name::from_normalized_str(namespace_str).map(EntityNamespace)
    }
}

impl std::fmt::Display for EntityNamespace {
    fn fmt(&self, f: &mut std::fmt::Formatter<'_>) -> std::fmt::Result {
        write!(f, "{}", self.0)
    }
}

/// Unique Id for an entity, such as `User::"alice"`
#[repr(transparent)]
#[derive(Debug, Clone, Hash, PartialEq, Eq, PartialOrd, Ord, RefCast)]
pub struct EntityUid(ast::EntityUID);

impl EntityUid {
    /// Returns the portion of the Euid that represents namespace and entity type
    pub fn type_name(&self) -> &EntityTypeName {
        match self.0.entity_type() {
            ast::EntityType::Unspecified => panic!("Impossible to have an unspecified entity"),
            ast::EntityType::Concrete(name) => EntityTypeName::ref_cast(name),
        }
    }

    /// Returns the id portion of the Euid
    pub fn id(&self) -> &EntityId {
        EntityId::ref_cast(self.0.eid())
    }

    /// Creates `EntityUid` from `EntityTypeName` and `EntityId`
    pub fn from_type_name_and_id(name: EntityTypeName, id: EntityId) -> Self {
        Self(ast::EntityUID::from_components(name.0, id.0))
    }

    /// Creates `EntityUid` from a JSON value, which should have
    /// either the implicit or explicit `__entity` form.
    ///
    /// Examples:
    /// * `{ "__entity": { "type": "User", "id": "123abc" } }`
    /// * `{ "type": "User", "id": "123abc" }`
    pub fn from_json(json: serde_json::Value) -> Result<Self, entities::JsonDeserializationError> {
        let parsed: entities::EntityUidJSON = serde_json::from_value(json)?;
        Ok::<Self, entities::JsonDeserializationError>(Self(
            parsed.into_euid(|| JsonDeserializationErrorContext::EntityUid)?,
        ))
    }

    /// Convert this `EntityUid` to a JSON value, which will have the implicit encoding
    pub fn to_json_implicit(&self) -> serde_json::Value {
        let euid_json = entities::EntityUidJSON::from_euid_implicit_escape(&self.0);
        serde_json::to_value(euid_json).unwrap()
    }

    /// Testing utility for creating `EntityUids` a bit easier
    #[cfg(test)]
    pub(crate) fn from_strs(typename: &str, id: &str) -> Self {
        Self::from_type_name_and_id(
            EntityTypeName::from_str(typename).unwrap(),
            EntityId::from_str(id).unwrap(),
        )
    }
}

// This FromStr implementation requires the _normalized_ representation of the
// UID. See https://github.com/cedar-policy/rfcs/pull/9/.
impl FromStr for EntityUid {
    type Err = ParseErrors;

    /// This is deprecated (starting with Cedar 1.2); use
    /// `EntityUid::from_type_name_and_id()` or `EntityUid::from_json()`
    /// instead.
    //
    // You can't actually `#[deprecated]` a trait implementation or trait
    // method.
    fn from_str(uid_str: &str) -> Result<Self, Self::Err> {
        ast::EntityUID::from_normalized_str(uid_str).map(EntityUid)
    }
}

impl std::fmt::Display for EntityUid {
    fn fmt(&self, f: &mut std::fmt::Formatter<'_>) -> std::fmt::Result {
        write!(f, "{}", self.0)
    }
}

impl From<EntityUid> for Value {
    fn from(value: EntityUid) -> Self {
        Value::Lit(value.0.into())
    }
}

/// Potential errors when adding to a `PolicySet`.
#[derive(Error, Debug)]
#[non_exhaustive]
pub enum PolicySetError {
    /// There was a duplicate [`PolicyId`] encountered in either the set of
    /// templates or the set of policies.
    #[error("duplicate template or policy id: {id}")]
    AlreadyDefined {
        /// [`PolicyId`] that was duplicate
        id: PolicyId,
    },
    /// Error when linking a template
    #[error("unable to link template: {0}")]
    LinkingError(#[from] ast::LinkingError),
    /// Expected a static policy, but a template-linked policy was provided
    #[error("expected a static policy, but a template-linked policy was provided")]
    ExpectedStatic,
    /// Expected a template, but a static policy was provided.
    #[error("expected a template, but a static policy was provided")]
    ExpectedTemplate,
}

impl From<ast::PolicySetError> for PolicySetError {
    fn from(e: ast::PolicySetError) -> Self {
        match e {
            ast::PolicySetError::Occupied { id } => Self::AlreadyDefined { id: PolicyId(id) },
        }
    }
}

impl From<ast::UnexpectedSlotError> for PolicySetError {
    fn from(_: ast::UnexpectedSlotError) -> Self {
        Self::ExpectedStatic
    }
}

/// Represents a set of `Policy`s
#[derive(Debug, Clone, Default)]
pub struct PolicySet {
    /// AST representation. Technically partially redundant with the other fields.
    /// Internally, we ensure that the duplicated information remains consistent.
    pub(crate) ast: ast::PolicySet,
    /// Policies in the set (this includes both static policies and template linked-policies)
    policies: HashMap<PolicyId, Policy>,
    /// Templates in the set
    templates: HashMap<PolicyId, Template>,
}

impl PartialEq for PolicySet {
    fn eq(&self, other: &Self) -> bool {
        // eq is based on just the `ast`
        self.ast.eq(&other.ast)
    }
}
impl Eq for PolicySet {}

impl FromStr for PolicySet {
    type Err = ParseErrors;

    /// Create a policy set from multiple statements.
    ///
    /// Policy ids will default to "policy*" with numbers from 0.
    /// If you load more policies, do not use the default id, or there will be conflicts.
    ///
    /// See [`Policy`] for more.
    fn from_str(policies: &str) -> Result<Self, Self::Err> {
        let (texts, pset) = parser::parse_policyset_and_also_return_policy_text(policies)?;
        // PANIC SAFETY: By the invariant on `parse_policyset_and_also_return_policy_text(policies)`, every `PolicyId` in `pset.policies()` occurs as a key in `text`.
        #[allow(clippy::expect_used)]
        let policies = pset.policies().map(|p|
            (
                PolicyId(p.id().clone()),
                Policy { lossless: LosslessPolicy::policy_or_template_text(*texts.get(p.id()).expect("internal invariant violation: policy id exists in asts but not texts")), ast: p.clone() }
            )
        ).collect();
        // PANIC SAFETY: By the same invariant, every `PolicyId` in `pset.templates()` also occurs as a key in `text`.
        #[allow(clippy::expect_used)]
        let templates = pset.templates().map(|t|
            (
                PolicyId(t.id().clone()),
                Template { lossless: LosslessPolicy::policy_or_template_text(*texts.get(t.id()).expect("internal invariant violation: template id exists in asts but not ests")), ast: t.clone() }
            )
        ).collect();
        Ok(Self {
            ast: pset,
            policies,
            templates,
        })
    }
}

impl PolicySet {
    /// Create a fresh empty `PolicySet`
    pub fn new() -> Self {
        Self {
            ast: ast::PolicySet::new(),
            policies: HashMap::new(),
            templates: HashMap::new(),
        }
    }

    /// Create a `PolicySet` from the given policies
    pub fn from_policies(
        policies: impl IntoIterator<Item = Policy>,
    ) -> Result<Self, PolicySetError> {
        let mut set = Self::new();
        for policy in policies {
            set.add(policy)?;
        }
        Ok(set)
    }

    /// Add an static policy to the `PolicySet`. To add a template instance, use
    /// `link` instead. This function will return an error (and not modify
    /// the `PolicySet`) if a template-linked policy is passed in.
    pub fn add(&mut self, policy: Policy) -> Result<(), PolicySetError> {
        if policy.is_static() {
            let id = PolicyId(policy.ast.id().clone());
            self.ast.add(policy.ast.clone())?;
            self.policies.insert(id, policy);
            Ok(())
        } else {
            Err(PolicySetError::ExpectedStatic)
        }
    }

    /// Add a `Template` to the `PolicySet`
    pub fn add_template(&mut self, template: Template) -> Result<(), PolicySetError> {
        let id = PolicyId(template.ast.id().clone());
        self.ast.add_template(template.ast.clone())?;
        self.templates.insert(id, template);
        Ok(())
    }

    /// Iterate over all the `Policy`s in the `PolicySet`.
    ///
    /// This will include both static and template-linked policies.
    pub fn policies(&self) -> impl Iterator<Item = &Policy> {
        self.policies.values()
    }

    /// Iterate over the `Template`'s in the `PolicySet`.
    pub fn templates(&self) -> impl Iterator<Item = &Template> {
        self.templates.values()
    }

    /// Get a `Template` by its `PolicyId`
    pub fn template(&self, id: &PolicyId) -> Option<&Template> {
        self.templates.get(id)
    }

    /// Get a `Policy` by its `PolicyId`
    pub fn policy(&self, id: &PolicyId) -> Option<&Policy> {
        self.policies.get(id)
    }

    /// Extract annotation data from a `Policy` by its `PolicyId` and annotation key
    pub fn annotation<'a>(&'a self, id: &PolicyId, key: impl AsRef<str>) -> Option<&'a str> {
        self.ast
            .get(&id.0)?
            .annotation(&key.as_ref().parse().ok()?)
            .map(smol_str::SmolStr::as_str)
    }

    /// Extract annotation data from a `Template` by its `PolicyId` and annotation key.
    pub fn template_annotation(&self, id: &PolicyId, key: impl AsRef<str>) -> Option<String> {
        self.ast
            .get_template(&id.0)?
            .annotation(&key.as_ref().parse().ok()?)
            .map(smol_str::SmolStr::to_string)
    }

    /// Returns true iff the `PolicySet` is empty
    pub fn is_empty(&self) -> bool {
        debug_assert_eq!(
            self.ast.is_empty(),
            self.policies.is_empty() && self.templates.is_empty()
        );
        self.ast.is_empty()
    }

    /// Attempt to link a template and add the new template-linked policy to the policy set.
    /// If link fails, the `PolicySet` is not modified.
    /// Failure can happen for three reasons
    ///   1) The map passed in `vals` may not match the slots in the template
    ///   2) The `new_id` may conflict w/ a policy that already exists in the set
    ///   3) `template_id` does not correspond to a template. Either the id is
    ///   not in the policy set, or it is in the policy set but is either a
    ///   linked or static policy rather than a template
    #[allow(clippy::needless_pass_by_value)]
    pub fn link(
        &mut self,
        template_id: PolicyId,
        new_id: PolicyId,
        vals: HashMap<SlotId, EntityUid>,
    ) -> Result<(), PolicySetError> {
        let unwrapped_vals: HashMap<ast::SlotId, ast::EntityUID> = vals
            .into_iter()
            .map(|(key, value)| (key.into(), value.0))
            .collect();
        let linked_ast = self
            .ast
            .link(
                template_id.0.clone(),
                new_id.0.clone(),
                unwrapped_vals.clone(),
            )
            .map_err(PolicySetError::LinkingError)?;
        // PANIC SAFETY: `lossless.link()` will not fail after `ast.link()` succeeds
        #[allow(clippy::expect_used)]
        let linked_lossless = self
            .templates
            .get(&template_id)
            // We know `template_id` exists in the policy set as either a
            // template or a static policy because otherwise `ast.link()` would
            // have errored. If `ast.link()` did not error, then it could still
            // be that the id corresponds to a static policy. This function
            // should only be used to link templates, so this is an error.
            .ok_or(PolicySetError::ExpectedTemplate)?
            .lossless
            .clone()
            .link(unwrapped_vals.iter().map(|(k, v)| (*k, v)))
            // The only error case for `lossless.link()` is a template with
            // slots which are not filled by the provided values. `ast.link()`
            // will have already errored if there are any unfilled slots in the
            // template.
            .expect("ast.link() didn't fail above, so this shouldn't fail");
        self.policies.insert(
            new_id,
            Policy {
                ast: linked_ast.clone(),
                lossless: linked_lossless,
            },
        );
        Ok(())
    }

    /// Create a `PolicySet` from its AST representation only. The EST will
    /// reflect the AST structure. When possible, don't use this method and
    /// create the ESTs from the policy text or CST instead, as the conversion
    /// to AST is lossy. ESTs generated by this method will reflect the AST and
    /// not the original policy syntax.
    #[cfg_attr(not(feature = "partial-eval"), allow(unused))]
    fn from_ast(ast: ast::PolicySet) -> Self {
        let policies = ast
            .policies()
            .map(|p| (PolicyId(p.id().clone()), Policy::from_ast(p.clone())))
            .collect();
        let templates = ast
            .templates()
            .map(|t| (PolicyId(t.id().clone()), Template::from_ast(t.clone())))
            .collect();
        Self {
            ast,
            policies,
            templates,
        }
    }
}

impl std::fmt::Display for PolicySet {
    fn fmt(&self, f: &mut std::fmt::Formatter<'_>) -> std::fmt::Result {
        write!(f, "{}", self.ast)
    }
}

/// Policy template datatype
#[derive(Debug, Clone)]
pub struct Template {
    /// AST representation of the template, used for most operations.
    /// In particular, the `ast` contains the authoritative `PolicyId` for the template.
    ast: ast::Template,

    /// Some "lossless" representation of the template, whichever is most
    /// convenient to provide (and can be provided with the least overhead).
    /// This is used just for `to_json()`.
    /// We can't just derive this on-demand from `ast`, because the AST is lossy:
    /// we can't reconstruct an accurate CST/EST/policy-text from the AST, but
    /// we can from the EST (modulo whitespace and a few other things like the
    /// order of annotations).
    ///
    /// This is a `LosslessPolicy` (rather than something like `LosslessTemplate`)
    /// because the EST doesn't distinguish between static policies and templates.
    lossless: LosslessPolicy,
}

impl PartialEq for Template {
    fn eq(&self, other: &Self) -> bool {
        // eq is based on just the `ast`
        self.ast.eq(&other.ast)
    }
}
impl Eq for Template {}

impl Template {
    /// Attempt to parse a `Template` from source.
    /// If `id` is Some, then the resulting template will have that `id`.
    /// If the `id` is None, the parser will use the default "policy0".
    /// The behavior around None may change in the future.
    pub fn parse(id: Option<String>, src: impl AsRef<str>) -> Result<Self, ParseErrors> {
        let ast = parser::parse_policy_template(id, src.as_ref())?;
        Ok(Self {
            ast,
            lossless: LosslessPolicy::policy_or_template_text(src.as_ref()),
        })
    }

    /// Get the `PolicyId` of this `Template`
    pub fn id(&self) -> &PolicyId {
        PolicyId::ref_cast(self.ast.id())
    }

    /// Clone this `Template` with a new `PolicyId`
    #[must_use]
    pub fn new_id(&self, id: PolicyId) -> Self {
        Self {
            ast: self.ast.new_id(id.0),
            lossless: self.lossless.clone(), // Lossless representation doesn't include the `PolicyId`
        }
    }

    /// Get the `Effect` (`Forbid` or `Permit`) of this `Template`
    pub fn effect(&self) -> Effect {
        self.ast.effect()
    }

    /// Get an annotation value of this `Template`
    pub fn annotation(&self, key: impl AsRef<str>) -> Option<&str> {
        self.ast
            .annotation(&key.as_ref().parse().ok()?)
            .map(smol_str::SmolStr::as_str)
    }

    /// Iterate through annotation data of this `Template` as key-value pairs
    pub fn annotations(&self) -> impl Iterator<Item = (&str, &str)> {
        self.ast
            .annotations()
            .map(|(k, v)| (k.as_ref(), v.as_str()))
    }

    /// Iterate over the open slots in this `Template`
    pub fn slots(&self) -> impl Iterator<Item = &SlotId> {
        self.ast.slots().map(SlotId::ref_cast)
    }

    /// Get the head constraint on this policy's principal
    pub fn principal_constraint(&self) -> TemplatePrincipalConstraint {
        match self.ast.principal_constraint().as_inner() {
            ast::PrincipalOrResourceConstraint::Any => TemplatePrincipalConstraint::Any,
            ast::PrincipalOrResourceConstraint::In(eref) => {
                TemplatePrincipalConstraint::In(match eref {
                    ast::EntityReference::EUID(e) => Some(EntityUid(e.as_ref().clone())),
                    ast::EntityReference::Slot => None,
                })
            }
            ast::PrincipalOrResourceConstraint::Eq(eref) => {
                TemplatePrincipalConstraint::Eq(match eref {
                    ast::EntityReference::EUID(e) => Some(EntityUid(e.as_ref().clone())),
                    ast::EntityReference::Slot => None,
                })
            }
        }
    }

    /// Get the head constraint on this policy's action
    pub fn action_constraint(&self) -> ActionConstraint {
        // Clone the data from Core to be consistent with the other constraints
        match self.ast.action_constraint() {
            ast::ActionConstraint::Any => ActionConstraint::Any,
            ast::ActionConstraint::In(ids) => ActionConstraint::In(
                ids.iter()
                    .map(|id| EntityUid(id.as_ref().clone()))
                    .collect(),
            ),
            ast::ActionConstraint::Eq(id) => ActionConstraint::Eq(EntityUid(id.as_ref().clone())),
        }
    }

    /// Get the head constraint on this policy's resource
    pub fn resource_constraint(&self) -> TemplateResourceConstraint {
        match self.ast.resource_constraint().as_inner() {
            ast::PrincipalOrResourceConstraint::Any => TemplateResourceConstraint::Any,
            ast::PrincipalOrResourceConstraint::In(eref) => {
                TemplateResourceConstraint::In(match eref {
                    ast::EntityReference::EUID(e) => Some(EntityUid(e.as_ref().clone())),
                    ast::EntityReference::Slot => None,
                })
            }
            ast::PrincipalOrResourceConstraint::Eq(eref) => {
                TemplateResourceConstraint::Eq(match eref {
                    ast::EntityReference::EUID(e) => Some(EntityUid(e.as_ref().clone())),
                    ast::EntityReference::Slot => None,
                })
            }
        }
    }

    /// Create a `Template` from its JSON representation.
    /// If `id` is Some, the policy will be given that Policy Id.
    /// If `id` is None, then "JSON policy" will be used.
    /// The behavior around None may change in the future.
    #[allow(dead_code)] // planned to be a public method in the future
    fn from_json(
        id: Option<PolicyId>,
        json: serde_json::Value,
    ) -> Result<Self, cedar_policy_core::est::FromJsonError> {
        let est: est::Policy =
            serde_json::from_value(json).map_err(JsonDeserializationError::Serde)?;
        Ok(Self {
            ast: est.clone().try_into_ast_template(id.map(|id| id.0))?,
            lossless: LosslessPolicy::Est(est),
        })
    }

    /// Get the JSON representation of this `Template`.
    #[allow(dead_code)] // planned to be a public method in the future
    fn to_json(&self) -> Result<serde_json::Value, impl std::error::Error> {
        let est = self.lossless.est()?;
        let json = serde_json::to_value(est)?;
        Ok::<_, PolicyToJsonError>(json)
    }

    /// Create a `Template` from its AST representation only. The EST will
    /// reflect the AST structure. When possible, don't use this method and
    /// create the EST from the policy text or CST instead, as the conversion
    /// to AST is lossy. ESTs generated by this method will reflect the AST and
    /// not the original policy syntax.
    #[cfg_attr(not(feature = "partial-eval"), allow(unused))]
    fn from_ast(ast: ast::Template) -> Self {
        let text = ast.to_string(); // assume that pretty-printing is faster than `est::Policy::from(ast.clone())`; is that true?
        Self {
            ast,
            lossless: LosslessPolicy::policy_or_template_text(text),
        }
    }
}

impl FromStr for Template {
    type Err = ParseErrors;

    fn from_str(src: &str) -> Result<Self, Self::Err> {
        Self::parse(None, src)
    }
}

/// Head constraint on policy principals.
#[derive(Debug, Clone, PartialEq, Eq)]
pub enum PrincipalConstraint {
    /// Un-constrained
    Any,
    /// Must be In the given EntityUid
    In(EntityUid),
    /// Must be equal to the given EntityUid
    Eq(EntityUid),
}

/// Head constraint on policy principals for templates.
#[derive(Debug, Clone, PartialEq, Eq)]
pub enum TemplatePrincipalConstraint {
    /// Un-constrained
    Any,
    /// Must be In the given EntityUid.
    /// If [`None`], then it is a template slot.
    In(Option<EntityUid>),
    /// Must be equal to the given EntityUid.
    /// If [`None`], then it is a template slot.
    Eq(Option<EntityUid>),
}

impl TemplatePrincipalConstraint {
    /// Does this constraint contain a slot?
    pub fn has_slot(&self) -> bool {
        match self {
            Self::Any => false,
            Self::In(o) | Self::Eq(o) => o.is_none(),
        }
    }
}

/// Head constraint on policy actions.
#[derive(Debug, Clone, PartialEq, Eq)]
pub enum ActionConstraint {
    /// Un-constrained
    Any,
    /// Must be In the given EntityUid
    In(Vec<EntityUid>),
    /// Must be equal to the given EntityUid
    Eq(EntityUid),
}

/// Head constraint on policy resources.
#[derive(Debug, Clone, PartialEq, Eq)]
pub enum ResourceConstraint {
    /// Un-constrained
    Any,
    /// Must be In the given EntityUid
    In(EntityUid),
    /// Must be equal to the given EntityUid
    Eq(EntityUid),
}

/// Head constraint on policy resources for templates.
#[derive(Debug, Clone, PartialEq, Eq)]
pub enum TemplateResourceConstraint {
    /// Un-constrained
    Any,
    /// Must be In the given EntityUid.
    /// If [`None`], then it is a template slot.
    In(Option<EntityUid>),
    /// Must be equal to the given EntityUid.
    /// If [`None`], then it is a template slot.
    Eq(Option<EntityUid>),
}

impl TemplateResourceConstraint {
    /// Does this constraint contain a slot?
    pub fn has_slot(&self) -> bool {
        match self {
            Self::Any => false,
            Self::In(o) | Self::Eq(o) => o.is_none(),
        }
    }
}

/// Unique Ids assigned to policies and templates
#[repr(transparent)]
#[derive(Debug, PartialEq, Eq, Clone, Hash, Serialize, Deserialize, RefCast)]
pub struct PolicyId(ast::PolicyID);

impl FromStr for PolicyId {
    type Err = ParseErrors;

    /// Create a `PolicyId` from a string. Currently always returns Ok().
    fn from_str(id: &str) -> Result<Self, Self::Err> {
        Ok(Self(ast::PolicyID::from_string(id)))
    }
}

impl std::fmt::Display for PolicyId {
    fn fmt(&self, f: &mut std::fmt::Formatter<'_>) -> std::fmt::Result {
        write!(f, "{}", self.0)
    }
}

/// Structure for a `Policy`. Includes both static policies and template-linked policies.
#[derive(Debug, Clone)]
pub struct Policy {
    /// AST representation of the policy, used for most operations.
    /// In particular, the `ast` contains the authoritative `PolicyId` for the policy.
    ast: ast::Policy,
    /// Some "lossless" representation of the policy, whichever is most
    /// convenient to provide (and can be provided with the least overhead).
    /// This is used just for `to_json()`.
    /// We can't just derive this on-demand from `ast`, because the AST is lossy:
    /// we can't reconstruct an accurate CST/EST/policy-text from the AST, but
    /// we can from the EST (modulo whitespace and a few other things like the
    /// order of annotations).
    lossless: LosslessPolicy,
}

impl PartialEq for Policy {
    fn eq(&self, other: &Self) -> bool {
        // eq is based on just the `ast`
        self.ast.eq(&other.ast)
    }
}
impl Eq for Policy {}

impl Policy {
    /// Get the `PolicyId` of the `Template` this is linked to.
    /// If this is a static policy, this will return `None`.
    pub fn template_id(&self) -> Option<&PolicyId> {
        if self.is_static() {
            None
        } else {
            Some(PolicyId::ref_cast(self.ast.template().id()))
        }
    }

    /// Get the `Effect` (`Permit` or `Forbid`) for this instance
    pub fn effect(&self) -> Effect {
        self.ast.effect()
    }

    /// Get an annotation value of this template-linked or static policy
    pub fn annotation(&self, key: impl AsRef<str>) -> Option<&str> {
        self.ast
            .annotation(&key.as_ref().parse().ok()?)
            .map(smol_str::SmolStr::as_str)
    }

    /// Iterate through annotation data of this template-linked or static policy
    pub fn annotations(&self) -> impl Iterator<Item = (&str, &str)> {
        self.ast
            .annotations()
            .map(|(k, v)| (k.as_ref(), v.as_str()))
    }

    /// Get the `PolicyId` for this template-linked or static policy
    pub fn id(&self) -> &PolicyId {
        PolicyId::ref_cast(self.ast.id())
    }

    /// Clone this `Policy` with a new `PolicyId`
    #[must_use]
    pub fn new_id(&self, id: PolicyId) -> Self {
        Self {
            ast: self.ast.new_id(id.0),
            lossless: self.lossless.clone(), // Lossless representation doesn't include the `PolicyId`
        }
    }

    /// Returns `true` if this is a static policy, `false` otherwise.
    pub fn is_static(&self) -> bool {
        self.ast.is_static()
    }

    /// Get the head constraint on this policy's principal
    pub fn principal_constraint(&self) -> PrincipalConstraint {
        let slot_id = ast::SlotId::principal();
        match self.ast.template().principal_constraint().as_inner() {
            ast::PrincipalOrResourceConstraint::Any => PrincipalConstraint::Any,
            ast::PrincipalOrResourceConstraint::In(eref) => {
                PrincipalConstraint::In(self.convert_entity_reference(eref, slot_id).clone())
            }
            ast::PrincipalOrResourceConstraint::Eq(eref) => {
                PrincipalConstraint::Eq(self.convert_entity_reference(eref, slot_id).clone())
            }
        }
    }

    /// Get the head constraint on this policy's action
    pub fn action_constraint(&self) -> ActionConstraint {
        // Clone the data from Core to be consistant with the other constraints
        match self.ast.template().action_constraint() {
            ast::ActionConstraint::Any => ActionConstraint::Any,
            ast::ActionConstraint::In(ids) => ActionConstraint::In(
                ids.iter()
                    .map(|euid| EntityUid::ref_cast(euid.as_ref()))
                    .cloned()
                    .collect(),
            ),
            ast::ActionConstraint::Eq(id) => ActionConstraint::Eq(EntityUid::ref_cast(id).clone()),
        }
    }

    /// Get the head constraint on this policy's resource
    pub fn resource_constraint(&self) -> ResourceConstraint {
        let slot_id = ast::SlotId::resource();
        match self.ast.template().resource_constraint().as_inner() {
            ast::PrincipalOrResourceConstraint::Any => ResourceConstraint::Any,
            ast::PrincipalOrResourceConstraint::In(eref) => {
                ResourceConstraint::In(self.convert_entity_reference(eref, slot_id).clone())
            }
            ast::PrincipalOrResourceConstraint::Eq(eref) => {
                ResourceConstraint::Eq(self.convert_entity_reference(eref, slot_id).clone())
            }
        }
    }

    /// To avoid panicking, this function may only be called when `slot` is the
    /// SlotId corresponding to the scope constraint from which the entity
    /// reference `r` was extracted. I.e., If `r` is taken from the principal
    /// scope constraint, `slot` must be `?principal`. This ensures that the
    /// SlotId exists in the policy (and therefore the slot environment map)
    /// whenever the EntityReference `r` is the Slot variant.
    fn convert_entity_reference<'a>(
        &'a self,
        r: &'a ast::EntityReference,
        slot: ast::SlotId,
    ) -> &'a EntityUid {
        match r {
            ast::EntityReference::EUID(euid) => EntityUid::ref_cast(euid),
            // PANIC SAFETY: This `unwrap` here is safe due the invariant (values total map) on policies.
            #[allow(clippy::unwrap_used)]
            ast::EntityReference::Slot => EntityUid::ref_cast(self.ast.env().get(&slot).unwrap()),
        }
    }

    /// Parse a single policy.
    /// If `id` is Some, the policy will be given that Policy Id.
    /// If `id` is None, then "policy0" will be used.
    /// The behavior around None may change in the future.
    ///
    /// This can fail if the policy fails to parse.
    /// It can also fail if a template was passed in, as this function only accepts static
    /// policies
    pub fn parse(id: Option<String>, policy_src: impl AsRef<str>) -> Result<Self, ParseErrors> {
        let inline_ast = parser::parse_policy(id, policy_src.as_ref())?;
        let (_, ast) = ast::Template::link_static_policy(inline_ast);
        Ok(Self {
            ast,
            lossless: LosslessPolicy::policy_or_template_text(policy_src.as_ref()),
        })
    }

    /// Create a `Policy` from its JSON representation.
    /// If `id` is Some, the policy will be given that Policy Id.
    /// If `id` is None, then "JSON policy" will be used.
    /// The behavior around None may change in the future.
    ///
    /// ```
    /// use cedar_policy::{Policy, PolicyId};
    /// use std::str::FromStr;
    ///
    /// let data : serde_json::Value = serde_json::json!(
    ///        {
    ///            "effect":"permit",
    ///            "principal":{
    ///            "op":"==",
    ///            "entity":{
    ///                "type":"User",
    ///                "id":"bob"
    ///            }
    ///            },
    ///            "action":{
    ///            "op":"==",
    ///            "entity":{
    ///                "type":"Action",
    ///                "id":"view"
    ///            }
    ///            },
    ///            "resource":{
    ///            "op":"==",
    ///            "entity":{
    ///                "type":"Album",
    ///                "id":"trip"
    ///            }
    ///            },
    ///            "conditions":[
    ///            {
    ///                "kind":"when",
    ///                "body":{
    ///                   ">":{
    ///                        "left":{
    ///                        ".":{
    ///                            "left":{
    ///                                "Var":"principal"
    ///                            },
    ///                            "attr":"age"
    ///                        }
    ///                        },
    ///                        "right":{
    ///                        "Value":18
    ///                        }
    ///                    }
    ///                }
    ///            }
    ///            ]
    ///        }
    /// );
    /// let policy = Policy::from_json(None, data).unwrap();
    /// let src = r#"
    ///   permit(
    ///     principal == User::"bob",
    ///     action == Action::"view",
    ///     resource == Album::"trip"
    ///   )
    ///   when { principal.age > 18 };"#;
    /// let expected_output = Policy::parse(None, src).unwrap();
    /// assert_eq!(policy.to_string(), expected_output.to_string());
    /// ```
    pub fn from_json(
        id: Option<PolicyId>,
        json: serde_json::Value,
    ) -> Result<Self, cedar_policy_core::est::FromJsonError> {
        let est: est::Policy =
            serde_json::from_value(json).map_err(JsonDeserializationError::Serde)?;
        Ok(Self {
            ast: est.clone().try_into_ast_policy(id.map(|id| id.0))?,
            lossless: LosslessPolicy::Est(est),
        })
    }

    /// Get the JSON representation of this `Policy`.
    ///  ```
    /// use cedar_policy::Policy;
    /// let src = r#"
    ///   permit(
    ///     principal == User::"bob",
    ///     action == Action::"view",
    ///     resource == Album::"trip"
    ///   )
    ///   when { principal.age > 18 };"#;

    /// let policy = Policy::parse(None, src).unwrap();
    /// println!("{}", policy);
    /// // convert the policy to JSON
    /// let json = policy.to_json().unwrap();
    /// println!("{}", json);
    /// assert_eq!(policy.to_string(), Policy::from_json(None, json).unwrap().to_string());
    /// ```
    pub fn to_json(&self) -> Result<serde_json::Value, impl std::error::Error> {
        let est = self.lossless.est()?;
        let json = serde_json::to_value(est)?;
        Ok::<_, PolicyToJsonError>(json)
    }

    /// Create a `Policy` from its AST representation only. The `LosslessPolicy`
    /// will reflect the AST structure. When possible, don't use this method and
    /// create the `Policy` from the policy text, CST, or EST instead, as the
    /// conversion to AST is lossy. ESTs for policies generated by this method
    /// will reflect the AST and not the original policy syntax.
    #[cfg_attr(not(feature = "partial-eval"), allow(unused))]
    fn from_ast(ast: ast::Policy) -> Self {
        let text = ast.to_string(); // assume that pretty-printing is faster than `est::Policy::from(ast.clone())`; is that true?
        Self {
            ast,
            lossless: LosslessPolicy::policy_or_template_text(text),
        }
    }

    /// Get the non-head constraints as an expression
    pub fn non_head_constraints(&self) -> &ast::Expr {
        self.ast.non_head_constraints()
    }
}

impl std::fmt::Display for Policy {
    fn fmt(&self, f: &mut std::fmt::Formatter<'_>) -> std::fmt::Result {
        self.ast.fmt(f)
    }
}

impl FromStr for Policy {
    type Err = ParseErrors;
    /// Create a policy
    ///
    /// Important note: Policies have ids, but this interface does not
    /// allow them to be set. It will use the default "policy0", which
    /// may cause id conflicts if not handled. Use `Policy::parse` to set
    /// the id when parsing, or `Policy::new_id` to clone a policy with
    /// a new id.
    fn from_str(policy: &str) -> Result<Self, Self::Err> {
        Self::parse(None, policy)
    }
}

/// See comments on `Policy` and `Template`.
///
/// This structure can be used for static policies, linked policies, and templates.
#[derive(Debug, Clone)]
enum LosslessPolicy {
    /// EST representation
    Est(est::Policy),
    /// Text representation
    Text {
        /// actual policy text, of the policy or template
        text: String,
        /// For linked policies, map of slot to UID. Only linked policies have
        /// this; static policies and (unlinked) templates have an empty map
        /// here
        slots: HashMap<ast::SlotId, ast::EntityUID>,
    },
}

impl LosslessPolicy {
    /// Create a new `LosslessPolicy` from the text of a policy or template.
    fn policy_or_template_text(text: impl Into<String>) -> Self {
        Self::Text {
            text: text.into(),
            slots: HashMap::new(),
        }
    }

    /// Get the EST representation of this static policy, linked policy, or template
    fn est(&self) -> Result<est::Policy, PolicyToJsonError> {
        match self {
            Self::Est(est) => Ok(est.clone()),
            Self::Text { text, slots } => {
                let est = parser::parse_policy_or_template_to_est(text)?;
                if slots.is_empty() {
                    Ok(est)
                } else {
                    let unwrapped_vals = slots.iter().map(|(k, v)| (*k, v.into())).collect();
                    Ok(est.link(&unwrapped_vals)?)
                }
            }
        }
    }

    fn link<'a>(
        self,
        vals: impl IntoIterator<Item = (ast::SlotId, &'a ast::EntityUID)>,
    ) -> Result<Self, est::InstantiationError> {
        match self {
            Self::Est(est) => {
                let unwrapped_est_vals: HashMap<ast::SlotId, entities::EntityUidJSON> =
                    vals.into_iter().map(|(k, v)| (k, v.into())).collect();
                Ok(Self::Est(est.link(&unwrapped_est_vals)?))
            }
            Self::Text { text, slots } => {
                debug_assert!(
                    slots.is_empty(),
                    "shouldn't call link() on an already-linked policy"
                );
                let slots = vals.into_iter().map(|(k, v)| (k, v.clone())).collect();
                Ok(Self::Text { text, slots })
            }
        }
    }
}

/// Errors that can happen when getting the JSON representation of a policy
#[derive(Debug, Error)]
pub enum PolicyToJsonError {
    /// Parse error in the policy text
    #[error(transparent)]
    Parse(#[from] ParseErrors),
    /// For linked policies, error linking the JSON representation
    #[error(transparent)]
    Link(#[from] est::InstantiationError),
    /// Error in the JSON serialization
    #[error(transparent)]
    Serde(#[from] serde_json::Error),
}

/// Expressions to be evaluated
#[repr(transparent)]
#[derive(Debug, Clone, RefCast)]
pub struct Expression(ast::Expr);

impl Expression {
    /// Create an expression representing a literal string.
    pub fn new_string(value: String) -> Self {
        Self(ast::Expr::val(value))
    }

    /// Create an expression representing a literal bool.
    pub fn new_bool(value: bool) -> Self {
        Self(ast::Expr::val(value))
    }

    /// Create an expression representing a literal long.
    pub fn new_long(value: i64) -> Self {
        Self(ast::Expr::val(value))
    }

    /// Create an expression representing a record.
    pub fn new_record(fields: impl IntoIterator<Item = (String, Self)>) -> Self {
        Self(ast::Expr::record(
            fields.into_iter().map(|(k, v)| (SmolStr::from(k), v.0)),
        ))
    }

    /// Create an expression representing a Set.
    pub fn new_set(values: impl IntoIterator<Item = Self>) -> Self {
        Self(ast::Expr::set(values.into_iter().map(|v| v.0)))
    }
}

impl FromStr for Expression {
    type Err = ParseErrors;

    /// create an Expression using Cedar syntax
    fn from_str(expression: &str) -> Result<Self, Self::Err> {
        ast::Expr::from_str(expression).map(Expression)
    }
}

/// "Restricted" expressions are used for attribute values and `context`.
///
/// Restricted expressions can contain only the following:
///   - bool, int, and string literals
///   - literal `EntityUid`s such as `User::"alice"`
///   - extension function calls, where the arguments must be other things
///       on this list
///   - set and record literals, where the values must be other things on
///       this list
///
/// That means the following are not allowed in restricted expressions:
///   - `principal`, `action`, `resource`, `context`
///   - builtin operators and functions, including `.`, `in`, `has`, `like`,
///       `.contains()`
///   - if-then-else expressions
#[repr(transparent)]
#[derive(Debug, Clone, RefCast)]
pub struct RestrictedExpression(ast::RestrictedExpr);

impl RestrictedExpression {
    /// Create an expression representing a literal string.
    pub fn new_string(value: String) -> Self {
        Self(ast::RestrictedExpr::val(value))
    }

    /// Create an expression representing a literal bool.
    pub fn new_bool(value: bool) -> Self {
        Self(ast::RestrictedExpr::val(value))
    }

    /// Create an expression representing a literal long.
    pub fn new_long(value: i64) -> Self {
        Self(ast::RestrictedExpr::val(value))
    }

    /// Create an expression representing a record.
    pub fn new_record(fields: impl IntoIterator<Item = (String, Self)>) -> Self {
        Self(ast::RestrictedExpr::record(
            fields.into_iter().map(|(k, v)| (SmolStr::from(k), v.0)),
        ))
    }

    /// Create an expression representing a Set.
    pub fn new_set(values: impl IntoIterator<Item = Self>) -> Self {
        Self(ast::RestrictedExpr::set(values.into_iter().map(|v| v.0)))
    }

    /// Create an expression representing an unknown
    pub fn new_unknown(name: impl Into<String>, t: Option<Type>) -> Self {
        Self(ast::RestrictedExpr::new_unchecked(ast::Expr::unknown_with_type(name.into(), t)))
    }
}

impl FromStr for RestrictedExpression {
    type Err = RestrictedExprError;

    /// create a `RestrictedExpression` using Cedar syntax
    fn from_str(expression: &str) -> Result<Self, Self::Err> {
        ast::RestrictedExpr::from_str(expression).map(RestrictedExpression)
    }
}

/// Builder for a [`Request`]
///
/// Note that you can create the `EntityUid`s using `.parse()` on any
/// string (via the `FromStr` implementation for `EntityUid`).
/// The principal, action, and resource fields are optional to support
/// the case where these fields do not contribute to authorization
/// decisions (e.g., because they are not used in your policies).
/// If any of the fields are `None`, we will automatically generate
/// a unique entity UID that is not equal to any UID in the store.
///
/// The default for principal, action and resource fields is Unknown.
#[cfg(feature = "partial-eval")]
#[derive(Debug, Default)]
pub struct RequestBuilder {
    principal: Option<ast::EntityUIDEntry>,
    action: Option<ast::EntityUIDEntry>,
    resource: Option<ast::EntityUIDEntry>,
    context: Option<ast::Context>,
}

#[cfg(feature = "partial-eval")]
impl RequestBuilder {
    /// Set the principal
    pub fn principal(self, principal: Option<EntityUid>) -> Self {
        Self {
            principal: Some(match principal {
                Some(p) => ast::EntityUIDEntry::concrete(p.0),
                None => ast::EntityUIDEntry::concrete(ast::EntityUID::unspecified_from_eid(
                    ast::Eid::new("principal"),
                )),
            }),
            ..self
        }
    }

    /// Set the principal to an unknown entity with a known type
    pub fn principal_type(self, name: EntityTypeName) -> Self {
        Self {
            principal: Some(ast::EntityUIDEntry::Unknown(Some(name.0))),
            ..self
        }
    }

    /// Set the action
    pub fn action(self, action: Option<EntityUid>) -> Self {
        Self {
            action: Some(match action {
                Some(a) => ast::EntityUIDEntry::concrete(a.0),
                None => ast::EntityUIDEntry::concrete(ast::EntityUID::unspecified_from_eid(
                    ast::Eid::new("action"),
                )),
            }),
            ..self
        }
    }

    /// Set the action to an unknown entity with a known type
    pub fn action_type(self, name: EntityTypeName) -> Self {
        Self {
            action: Some(ast::EntityUIDEntry::Unknown(Some(name.0))),
            ..self
        }
    }

    /// Set the resource
    pub fn resource(self, resource: Option<EntityUid>) -> Self {
        Self {
            resource: Some(match resource {
                Some(r) => ast::EntityUIDEntry::concrete(r.0),
                None => ast::EntityUIDEntry::concrete(ast::EntityUID::unspecified_from_eid(
                    ast::Eid::new("resource"),
                )),
            }),
            ..self
        }
    }

    /// Set the resource to an unknown entity with a known type
    pub fn resource_type(self, name: EntityTypeName) -> Self {
        Self {
            resource: Some(ast::EntityUIDEntry::Unknown(Some(name.0))),
            ..self
        }
    }

    /// Set the context
    pub fn context(self, context: Context) -> Self {
        Self {
            context: Some(context.0),
            ..self
        }
    }

    /// Create the [`Request`]
    pub fn build(self) -> Request {
        let p = match self.principal {
            Some(p) => p,
            None => ast::EntityUIDEntry::Unknown(None),
        };
        let a = match self.action {
            Some(a) => a,
            None => ast::EntityUIDEntry::Unknown(None),
        };
        let r = match self.resource {
            Some(r) => r,
            None => ast::EntityUIDEntry::Unknown(None),
        };
        Request(ast::Request::new_with_unknowns(p, a, r, self.context))
    }
}

#[derive(Debug)]
/// TODO: completely rework this; this is kind of awful
pub struct RandomRequestEnv {
    /// Carries memory for an id
    id: EntityUID,

    /// Carries memory for attributes
    attrs: Attributes
}

impl RandomRequestEnv {
    /// Allocate memory to create a `RequestEnv`
    pub fn new() -> Self {
        Self { id: EntityUID::unspecified_from_eid(Eid::new("")), attrs: Attributes::default() }
    }
}

impl<'a> From<&'a RandomRequestEnv> for RequestEnv<'a> {
    fn from(value: &'a RandomRequestEnv) -> Self {
        RequestEnv {
            principal: &value.id.entity_type(),
            action: &value.id,
            resource: &value.id.entity_type(),
            context: &value.attrs,
        }
    }
}

/// Represents the request tuple <P, A, R, C> (see the Cedar design doc).
#[repr(transparent)]
#[derive(Debug, RefCast)]
pub struct Request(pub(crate) ast::Request);

impl From<ast::Request> for Request {
    fn from(r: ast::Request) -> Self {
        Self(r)
    }
}

impl Request {
    /// Create a [`RequestBuilder`]
    #[cfg(feature = "partial-eval")]
    pub fn builder() -> RequestBuilder {
        RequestBuilder::default()
    }

    /// Create a Request.
    ///
    /// Note that you can create the `EntityUid`s using `.parse()` on any
    /// string (via the `FromStr` implementation for `EntityUid`).
    /// The principal, action, and resource fields are optional to support
    /// the case where these fields do not contribute to authorization
    /// decisions (e.g., because they are not used in your policies).
    /// If any of the fields are `None`, we will automatically generate
    /// a unique entity UID that is not equal to any UID in the store.
    pub fn new(
        principal: Option<EntityUid>,
        action: Option<EntityUid>,
        resource: Option<EntityUid>,
        context: Context,
    ) -> Self {
        let p = match principal {
            Some(p) => p.0,
            None => ast::EntityUID::unspecified_from_eid(ast::Eid::new("principal")),
        };
        let a = match action {
            Some(a) => a.0,
            None => ast::EntityUID::unspecified_from_eid(ast::Eid::new("action")),
        };
        let r = match resource {
            Some(r) => r.0,
            None => ast::EntityUID::unspecified_from_eid(ast::Eid::new("resource")),
        };
        Self(ast::Request::new(p, a, r, context.0))
    }

    ///Get the principal component of the request
    pub fn principal(&self) -> Option<&EntityUid> {
        match self.0.principal() {
            ast::EntityUIDEntry::Concrete(euid) => Some(EntityUid::ref_cast(euid.as_ref())),
            ast::EntityUIDEntry::Unknown(_) => None,
        }
    }

    ///Get the action component of the request
    pub fn action(&self) -> Option<&EntityUid> {
        match self.0.action() {
            ast::EntityUIDEntry::Concrete(euid) => Some(EntityUid::ref_cast(euid.as_ref())),
            ast::EntityUIDEntry::Unknown(_) => None,
        }
    }

    ///Get the resource component of the request
    pub fn resource(&self) -> Option<&EntityUid> {
        match self.0.resource() {
            ast::EntityUIDEntry::Concrete(euid) => Some(EntityUid::ref_cast(euid.as_ref())),
            ast::EntityUIDEntry::Unknown(_) => None,
        }
    }
}

/// the Context object for an authorization request
#[repr(transparent)]
#[derive(Debug, Clone, RefCast)]
pub struct Context(ast::Context);

impl Context {
    /// Create an empty `Context`
    /// ```
    /// use cedar_policy::Context;
    /// let c = Context::empty();
    /// // let request: Request = Request::new(Some(principal), Some(action), Some(resource), c);
    /// ```
    pub fn empty() -> Self {
        Self(ast::Context::empty())
    }

    /// Create a `Context` from a map of key to "restricted expression",
    /// or a Vec of `(key, restricted expression)` pairs, or any other iterator
    /// of `(key, restricted expression)` pairs.
    /// ```
    /// use cedar_policy::{Context, RestrictedExpression};
    /// use std::collections::HashMap;
    /// use std::str::FromStr;
    /// # use cedar_policy::{Entities, EntityId, EntityTypeName, EntityUid, Request,PolicySet};
    /// let data : serde_json::Value = serde_json::json!({
    ///     "sub": "1234",
    ///     "groups": {
    ///         "1234": {
    ///             "group_id": "abcd",
    ///             "group_name": "test-group"
    ///         }
    ///     }
    /// });
    /// let mut groups: HashMap<String, RestrictedExpression> = HashMap::new();
    /// groups.insert("key".to_string(), RestrictedExpression::from_str(&data.to_string()).unwrap());
    /// groups.insert("age".to_string(), RestrictedExpression::from_str("18").unwrap());
    /// let context = Context::from_pairs(groups);
    /// # // create a request
    /// # let p_eid = EntityId::from_str("alice").unwrap();
    /// # let p_name: EntityTypeName = EntityTypeName::from_str("User").unwrap();
    /// # let p = EntityUid::from_type_name_and_id(p_name, p_eid);
    /// #
    /// # let a_eid = EntityId::from_str("view").unwrap();
    /// # let a_name: EntityTypeName = EntityTypeName::from_str("Action").unwrap();
    /// # let a = EntityUid::from_type_name_and_id(a_name, a_eid);
    /// # let r_eid = EntityId::from_str("trip").unwrap();
    /// # let r_name: EntityTypeName = EntityTypeName::from_str("Album").unwrap();
    /// # let r = EntityUid::from_type_name_and_id(r_name, r_eid);
    /// let request: Request = Request::new(Some(p), Some(a), Some(r), context);
    /// ```
    pub fn from_pairs(pairs: impl IntoIterator<Item = (String, RestrictedExpression)>) -> Self {
        Self(ast::Context::from_pairs(
            pairs.into_iter().map(|(k, v)| (SmolStr::from(k), v.0)),
        ))
    }

    /// Create a `Context` from a string containing JSON (which must be a JSON
    /// object, not any other JSON type, or you will get an error here).
    /// JSON here must use the `__entity` and `__extn` escapes for entity
    /// references, extension values, etc.
    ///
    /// If a `schema` is provided, this will inform the parsing: for instance, it
    /// will allow `__entity` and `__extn` escapes to be implicit, and it will error
    /// if attributes have the wrong types (e.g., string instead of integer).
    /// Since different Actions have different schemas for `Context`, you also
    /// must specify the `Action` for schema-based parsing.
    /// ```
    /// use cedar_policy::{Context, RestrictedExpression};
    /// use std::collections::HashMap;
    /// use std::str::FromStr;
    /// # use cedar_policy::{Entities, EntityId, EntityTypeName, EntityUid, Request,PolicySet};
    /// let data =r#"{
    ///     "sub": "1234",
    ///     "groups": {
    ///         "1234": {
    ///             "group_id": "abcd",
    ///             "group_name": "test-group"
    ///         }
    ///     }
    /// }"#;
    /// let context = Context::from_json_str(data, None).unwrap();
    /// # // create a request
    /// # let p_eid = EntityId::from_str("alice").unwrap();
    /// # let p_name: EntityTypeName = EntityTypeName::from_str("User").unwrap();
    /// # let p = EntityUid::from_type_name_and_id(p_name, p_eid);
    /// #
    /// # let a_eid = EntityId::from_str("view").unwrap();
    /// # let a_name: EntityTypeName = EntityTypeName::from_str("Action").unwrap();
    /// # let a = EntityUid::from_type_name_and_id(a_name, a_eid);
    /// # let r_eid = EntityId::from_str("trip").unwrap();
    /// # let r_name: EntityTypeName = EntityTypeName::from_str("Album").unwrap();
    /// # let r = EntityUid::from_type_name_and_id(r_name, r_eid);
    /// let request: Request = Request::new(Some(p), Some(a), Some(r), context);
    /// ```
    pub fn from_json_str(
        json: &str,
        schema: Option<(&Schema, &EntityUid)>,
    ) -> Result<Self, ContextJsonError> {
        let schema = schema
            .map(|(s, uid)| Self::get_context_schema(s, uid))
            .transpose()?;
        let context =
            entities::ContextJsonParser::new(schema.as_ref(), Extensions::all_available())
                .from_json_str(json)?;
        Ok(Self(context))
    }

    /// Create a `Context` from a `serde_json::Value` (which must be a JSON object,
    /// not any other JSON type, or you will get an error here).
    /// JSON here must use the `__entity` and `__extn` escapes for entity
    /// references, extension values, etc.
    ///
    /// If a `schema` is provided, this will inform the parsing: for instance, it
    /// will allow `__entity` and `__extn` escapes to be implicit, and it will error
    /// if attributes have the wrong types (e.g., string instead of integer).
    /// Since different Actions have different schemas for `Context`, you also
    /// must specify the `Action` for schema-based parsing.
    pub fn from_json_value(
        json: serde_json::Value,
        schema: Option<(&Schema, &EntityUid)>,
    ) -> Result<Self, ContextJsonError> {
        let schema = schema
            .map(|(s, uid)| Self::get_context_schema(s, uid))
            .transpose()?;
        let context =
            entities::ContextJsonParser::new(schema.as_ref(), Extensions::all_available())
                .from_json_value(json)?;
        Ok(Self(context))
    }

    /// Create a `Context` from a JSON file.  The JSON file must contain a JSON
    /// object, not any other JSON type, or you will get an error here.
    /// JSON here must use the `__entity` and `__extn` escapes for entity
    /// references, extension values, etc.
    ///
    /// If a `schema` is provided, this will inform the parsing: for instance, it
    /// will allow `__entity` and `__extn` escapes to be implicit, and it will error
    /// if attributes have the wrong types (e.g., string instead of integer).
    /// Since different Actions have different schemas for `Context`, you also
    /// must specify the `Action` for schema-based parsing.
    pub fn from_json_file(
        json: impl std::io::Read,
        schema: Option<(&Schema, &EntityUid)>,
    ) -> Result<Self, ContextJsonError> {
        let schema = schema
            .map(|(s, uid)| Self::get_context_schema(s, uid))
            .transpose()?;
        let context =
            entities::ContextJsonParser::new(schema.as_ref(), Extensions::all_available())
                .from_json_file(json)?;
        Ok(Self(context))
    }

    /// Internal helper function to convert `(&Schema, &EntityUid)` to `impl ContextSchema`
    fn get_context_schema(
        schema: &Schema,
        action: &EntityUid,
    ) -> Result<impl ContextSchema, ContextJsonError> {
        schema
            .0
            .get_context_schema(&action.0)
            .ok_or_else(|| ContextJsonError::MissingAction {
                action: action.clone(),
            })
    }
}

/// Error type for parsing `Context` from JSON
#[derive(Debug, Error)]
pub enum ContextJsonError {
    /// Error deserializing the JSON into a Context
    #[error(transparent)]
    JsonDeserialization(#[from] JsonDeserializationError),
    /// The supplied action doesn't exist in the supplied schema
    #[error("action `{action}` doesn't exist in the supplied schema")]
    MissingAction {
        /// UID of the action which doesn't exist
        action: EntityUid,
    },
}

impl std::fmt::Display for Request {
    fn fmt(&self, f: &mut std::fmt::Formatter<'_>) -> std::fmt::Result {
        write!(f, "{}", self.0)
    }
}

/// Result of Evaluation
#[derive(Debug, PartialEq, Eq, PartialOrd, Ord)]
pub enum EvalResult {
    /// Boolean value
    Bool(bool),
    /// Signed integer value
    Long(i64),
    /// String value
    String(String),
    /// Entity Uid
    EntityUid(EntityUid),
    /// A first-class set
    Set(Set),
    /// A first-class anonymous record
    Record(Record),
    /// An extension value, currently limited to String results
    ExtensionValue(String),
    // ExtensionValue(std::sync::Arc<dyn InternalExtensionValue>),
}

/// Sets of Cedar values
#[derive(Debug, Eq, PartialEq, PartialOrd, Ord)]
pub struct Set(BTreeSet<EvalResult>);

impl Set {
    /// Iterate over the members of the set
    pub fn iter(&self) -> impl Iterator<Item = &EvalResult> {
        self.0.iter()
    }

    /// Is a given element in the set
    pub fn contains(&self, elem: &EvalResult) -> bool {
        self.0.contains(elem)
    }

    /// Get the number of members of the set
    pub fn len(&self) -> usize {
        self.0.len()
    }

    /// Test if the set is empty
    pub fn is_empty(&self) -> bool {
        self.0.is_empty()
    }
}

/// A record of Cedar values
#[derive(Debug, Eq, PartialEq, PartialOrd, Ord)]
pub struct Record(BTreeMap<String, EvalResult>);

impl Record {
    /// Iterate over the attribute/value pairs in the record
    pub fn iter(&self) -> impl Iterator<Item = (&String, &EvalResult)> {
        self.0.iter()
    }

    /// Check if a given attribute is in the record
    pub fn contains_attribute(&self, key: impl AsRef<str>) -> bool {
        self.0.contains_key(key.as_ref())
    }

    /// Get a given attribute from the record
    pub fn get(&self, key: impl AsRef<str>) -> Option<&EvalResult> {
        self.0.get(key.as_ref())
    }

    /// Get the number of attributes in the record
    pub fn len(&self) -> usize {
        self.0.len()
    }

    /// Test if the record is empty
    pub fn is_empty(&self) -> bool {
        self.0.is_empty()
    }
}

#[doc(hidden)]
impl From<ast::Value> for EvalResult {
    fn from(v: ast::Value) -> Self {
        match v {
            ast::Value::Lit(ast::Literal::Bool(b)) => Self::Bool(b),
            ast::Value::Lit(ast::Literal::Long(i)) => Self::Long(i),
            ast::Value::Lit(ast::Literal::String(s)) => Self::String(s.to_string()),
            ast::Value::Lit(ast::Literal::EntityUID(e)) => {
                Self::EntityUid(EntityUid(ast::EntityUID::clone(&e)))
            }
            ast::Value::Set(s) => Self::Set(Set(s
                .authoritative
                .iter()
                .map(|v| v.clone().into())
                .collect())),
            ast::Value::Record(r) => Self::Record(Record(
                r.iter()
                    .map(|(k, v)| (k.to_string(), v.clone().into()))
                    .collect(),
            )),
            ast::Value::ExtensionValue(v) => Self::ExtensionValue(v.to_string()),
        }
    }
}
impl std::fmt::Display for EvalResult {
    fn fmt(&self, f: &mut std::fmt::Formatter<'_>) -> std::fmt::Result {
        match self {
            Self::Bool(b) => write!(f, "{b}"),
            Self::Long(l) => write!(f, "{l}"),
            Self::String(s) => write!(f, "\"{}\"", s.escape_debug()),
            Self::EntityUid(uid) => write!(f, "{uid}"),
            Self::Set(s) => {
                write!(f, "[")?;
                for (i, ev) in s.iter().enumerate() {
                    write!(f, "{ev}")?;
                    if (i + 1) < s.len() {
                        write!(f, ", ")?;
                    }
                }
                write!(f, "]")?;
                Ok(())
            }
            Self::Record(r) => {
                write!(f, "{{")?;
                for (i, (k, v)) in r.iter().enumerate() {
                    write!(f, "\"{}\": {v}", k.escape_debug())?;
                    if (i + 1) < r.len() {
                        write!(f, ", ")?;
                    }
                }
                write!(f, "}}")?;
                Ok(())
            }
            Self::ExtensionValue(s) => write!(f, "{s}"),
        }
    }
}

/// Evaluates an expression.
/// If evaluation results in an error (e.g., attempting to access a non-existent Entity or Record,
/// passing the wrong number of arguments to a function etc.), that error is returned as a String
pub fn eval_expression(
    request: &Request,
    entities: &Entities,
    expr: &Expression,
) -> Result<EvalResult, EvaluationError> {
    let all_ext = Extensions::all_available();
    let entities: entities::Entities<PartialValue> = entities.0.clone().eval_attrs(&all_ext)?;
    let eval = Evaluator::new(&request.0, &entities, &all_ext)?;
    Ok(EvalResult::from(
        // Evaluate under the empty slot map, as an expression should not have slots
        eval.interpret(&expr.0, &ast::SlotEnv::new())?,
    ))
}

// #[cfg(test)]
// #[cfg(feature = "partial-eval")]
// mod partial_eval_test {
//     use std::collections::HashSet;

//     use crate::{PolicyId, PolicySet, ResidualResponse};

//     #[test]
//     fn test_pe_response_constructor() {
//         let p: PolicySet = "permit(principal, action, resource);".parse().unwrap();
//         let reason: HashSet<PolicyId> = std::iter::once("id1".parse().unwrap()).collect();
//         let errors: HashSet<String> = std::iter::once("error".to_string()).collect();
//         let a = ResidualResponse::new(p.clone(), reason.clone(), errors.clone());
//         assert_eq!(a.diagnostics().errors, errors);
//         assert_eq!(a.diagnostics().reason, reason);
//         assert_eq!(a.residuals(), &p);
//     }
// }

#[cfg(test)]
mod entity_uid_tests {
    use super::*;

    /// building an `EntityUid` from components
    #[test]
    fn entity_uid_from_parts() {
        let entity_id = EntityId::from_str("bobby").expect("failed at constructing EntityId");
        let entity_type_name = EntityTypeName::from_str("Chess::Master")
            .expect("failed at constructing EntityTypeName");
        let euid = EntityUid::from_type_name_and_id(entity_type_name, entity_id);
        assert_eq!(euid.id().as_ref(), "bobby");
        assert_eq!(euid.type_name().to_string(), "Chess::Master");
        assert_eq!(euid.type_name().basename(), "Master");
        assert_eq!(euid.type_name().namespace(), "Chess");
        assert_eq!(euid.type_name().namespace_components().count(), 1);
    }

    /// building an `EntityUid` from components, with no namespace
    #[test]
    fn entity_uid_no_namespace() {
        let entity_id = EntityId::from_str("bobby").expect("failed at constructing EntityId");
        let entity_type_name =
            EntityTypeName::from_str("User").expect("failed at constructing EntityTypeName");
        let euid = EntityUid::from_type_name_and_id(entity_type_name, entity_id);
        assert_eq!(euid.id().as_ref(), "bobby");
        assert_eq!(euid.type_name().to_string(), "User");
        assert_eq!(euid.type_name().basename(), "User");
        assert_eq!(euid.type_name().namespace(), String::new());
        assert_eq!(euid.type_name().namespace_components().count(), 0);
    }

    /// building an `EntityUid` from components, with many nested namespaces
    #[test]
    fn entity_uid_nested_namespaces() {
        let entity_id = EntityId::from_str("bobby").expect("failed at constructing EntityId");
        let entity_type_name = EntityTypeName::from_str("A::B::C::D::Z")
            .expect("failed at constructing EntityTypeName");
        let euid = EntityUid::from_type_name_and_id(entity_type_name, entity_id);
        assert_eq!(euid.id().as_ref(), "bobby");
        assert_eq!(euid.type_name().to_string(), "A::B::C::D::Z");
        assert_eq!(euid.type_name().basename(), "Z");
        assert_eq!(euid.type_name().namespace(), "A::B::C::D");
        assert_eq!(euid.type_name().namespace_components().count(), 4);
    }

    /// building an `EntityUid` from components, including escapes
    #[test]
    fn entity_uid_with_escape() {
        // EntityId contains some things that look like escapes
        let entity_id = EntityId::from_str(r#"bobby\'s sister:\nVeronica"#)
            .expect("failed at constructing EntityId");
        let entity_type_name = EntityTypeName::from_str("Hockey::Master")
            .expect("failed at constructing EntityTypeName");
        let euid = EntityUid::from_type_name_and_id(entity_type_name, entity_id);
        // these are passed through (no escape interpretation):
        //   the EntityId has the literal backslash characters in it
        assert_eq!(euid.id().as_ref(), r#"bobby\'s sister:\nVeronica"#);
        assert_eq!(euid.type_name().to_string(), "Hockey::Master");
        assert_eq!(euid.type_name().basename(), "Master");
        assert_eq!(euid.type_name().namespace(), "Hockey");
        assert_eq!(euid.type_name().namespace_components().count(), 1);
    }

    /// building an `EntityUid` from components, including backslashes
    #[test]
    fn entity_uid_with_backslashes() {
        // backslashes preceding a variety of characters
        let entity_id =
            EntityId::from_str(r#"\ \a \b \' \" \\"#).expect("failed at constructing EntityId");
        let entity_type_name =
            EntityTypeName::from_str("Test::User").expect("failed at constructing EntityTypeName");
        let euid = EntityUid::from_type_name_and_id(entity_type_name, entity_id);
        // the backslashes appear the same way in the EntityId
        assert_eq!(euid.id().as_ref(), r#"\ \a \b \' \" \\"#);
        assert_eq!(euid.type_name().to_string(), "Test::User");
    }

    /// building an `EntityUid` from components, including single and double quotes (and backslashes)
    #[test]
    fn entity_uid_with_quotes() {
        let euid: EntityUid = EntityUid::from_type_name_and_id(
            EntityTypeName::from_str("Test::User").unwrap(),
            EntityId::from_str(r#"b'ob"by\'s sis\"ter"#).unwrap(),
        );
        // EntityId is passed through (no escape interpretation):
        //   the EntityId has all the same literal characters in it
        assert_eq!(euid.id().as_ref(), r#"b'ob"by\'s sis\"ter"#);
        assert_eq!(euid.type_name().to_string(), r#"Test::User"#);
    }

    /// building an `EntityUid` from components, including whitespace in various places
    #[test]
    fn entity_uid_with_whitespace() {
        EntityTypeName::from_str("A ::   B::C").expect_err("should fail due to RFC 9");
        EntityTypeName::from_str(" A :: B\n::C \n  ::D\n").expect_err("should fail due to RFC 9");

        // but embedded whitespace should be OK when parsing an actual policy
        let policy = Policy::from_str(
            r#"permit(principal == A ::   B::C :: " hi there are spaces ", action, resource);"#,
        )
        .expect("should succeed, see RFC 9");
        let euid = match policy.principal_constraint() {
            PrincipalConstraint::Eq(euid) => euid,
            _ => panic!("expected Eq constraint"),
        };
        assert_eq!(euid.id().as_ref(), " hi there are spaces ");
        assert_eq!(euid.type_name().to_string(), "A::B::C"); // expect to have been normalized
        assert_eq!(euid.type_name().basename(), "C");
        assert_eq!(euid.type_name().namespace(), "A::B");
        assert_eq!(euid.type_name().namespace_components().count(), 2);

        let policy = Policy::from_str(
            r#"
permit(principal ==  A :: B
    ::C
    :: D
    ::  " hi there are
    spaces and
    newlines ", action, resource);"#,
        )
        .expect("should succeed, see RFC 9");
        let euid = match policy.principal_constraint() {
            PrincipalConstraint::Eq(euid) => euid,
            _ => panic!("expected Eq constraint"),
        };
        assert_eq!(
            euid.id().as_ref(),
            " hi there are\n    spaces and\n    newlines "
        );
        assert_eq!(euid.type_name().to_string(), "A::B::C::D"); // expect to have been normalized
        assert_eq!(euid.type_name().basename(), "D");
        assert_eq!(euid.type_name().namespace(), "A::B::C");
        assert_eq!(euid.type_name().namespace_components().count(), 3);
    }

    #[test]
    fn malformed_entity_type_name_should_fail() {
        let result = EntityTypeName::from_str("I'm an invalid name");

        assert!(matches!(result, Err(ParseErrors(_))));
        let error = result.err().unwrap();
        assert!(error.to_string().contains("invalid token"));
    }

    /// parsing an `EntityUid` from string
    #[test]
    fn parse_euid() {
        let parsed_eid: EntityUid = r#"Test::User::"bobby""#.parse().expect("Failed to parse");
        assert_eq!(parsed_eid.id().as_ref(), r#"bobby"#);
        assert_eq!(parsed_eid.type_name().to_string(), r#"Test::User"#);
    }

    /// parsing an `EntityUid` from string, including escapes
    #[test]
    fn parse_euid_with_escape() {
        // the EntityUid string has an escaped single-quote and escaped double-quote
        let parsed_eid: EntityUid = r#"Test::User::"b\'ob\"by""#.parse().expect("Failed to parse");
        // the escapes were interpreted:
        //   the EntityId has single-quote and double-quote characters (but no backslash characters)
        assert_eq!(parsed_eid.id().as_ref(), r#"b'ob"by"#);
        assert_eq!(parsed_eid.type_name().to_string(), r#"Test::User"#);
    }

    /// parsing an `EntityUid` from string, including both escaped and unescaped single-quotes
    #[test]
    fn parse_euid_single_quotes() {
        // the EntityUid string has an unescaped and escaped single-quote
        let euid_str = r#"Test::User::"b'obby\'s sister""#;
        EntityUid::from_str(euid_str).expect_err("Should fail, not normalized -- see RFC 9");
        // but this should be accepted in an actual policy
        let policy_str = "permit(principal == ".to_string() + euid_str + ", action, resource);";
        let policy = Policy::from_str(&policy_str).expect("Should parse; see RFC 9");
        let parsed_euid = match policy.principal_constraint() {
            PrincipalConstraint::Eq(euid) => euid,
            _ => panic!("Expected an Eq constraint"),
        };
        // the escape was interpreted:
        //   the EntityId has both single-quote characters (but no backslash characters)
        assert_eq!(parsed_euid.id().as_ref(), r#"b'obby's sister"#);
        assert_eq!(parsed_euid.type_name().to_string(), r#"Test::User"#);
    }

    /// parsing an `EntityUid` from string, including whitespace
    #[test]
    fn parse_euid_whitespace() {
        let euid_str = " A ::B :: C:: D \n :: \n E\n :: \"hi\"";
        EntityUid::from_str(euid_str).expect_err("Should fail, not normalized -- see RFC 9");
        // but this should be accepted in an actual policy
        let policy_str = "permit(principal == ".to_string() + euid_str + ", action, resource);";
        let policy = Policy::from_str(&policy_str).expect("Should parse; see RFC 9");
        let parsed_euid = match policy.principal_constraint() {
            PrincipalConstraint::Eq(euid) => euid,
            _ => panic!("Expected an Eq constraint"),
        };
        assert_eq!(parsed_euid.id().as_ref(), "hi");
        assert_eq!(parsed_euid.type_name().to_string(), "A::B::C::D::E"); // expect to have been normalized
        assert_eq!(parsed_euid.type_name().basename(), "E");
        assert_eq!(parsed_euid.type_name().namespace(), "A::B::C::D");
        assert_eq!(parsed_euid.type_name().namespace_components().count(), 4);
    }

    /// test that we can parse the `Display` output of `EntityUid`
    #[test]
    fn euid_roundtrip() {
        let parsed_euid: EntityUid = r#"Test::User::"b\'ob""#.parse().expect("Failed to parse");
        assert_eq!(parsed_euid.id().as_ref(), r#"b'ob"#);
        let reparsed: EntityUid = format!("{parsed_euid}")
            .parse()
            .expect("failed to roundtrip");
        assert_eq!(reparsed.id().as_ref(), r#"b'ob"#);
    }
}

#[cfg(test)]
mod head_constraints_tests {
    use super::*;

    #[test]
    fn principal_constraint_inline() {
        let p = Policy::from_str("permit(principal,action,resource);").unwrap();
        assert_eq!(p.principal_constraint(), PrincipalConstraint::Any);
        let euid = EntityUid::from_strs("T", "a");
        assert_eq!(euid.id().as_ref(), "a");
        assert_eq!(
            euid.type_name(),
            &EntityTypeName::from_str("T").expect("Failed to parse EntityTypeName")
        );
        let p =
            Policy::from_str("permit(principal == T::\"a\",action,resource == T::\"b\");").unwrap();
        assert_eq!(
            p.principal_constraint(),
            PrincipalConstraint::Eq(euid.clone())
        );
        let p = Policy::from_str("permit(principal in T::\"a\",action,resource);").unwrap();
        assert_eq!(p.principal_constraint(), PrincipalConstraint::In(euid));
    }

    #[test]
    fn action_constraint_inline() {
        let p = Policy::from_str("permit(principal,action,resource);").unwrap();
        assert_eq!(p.action_constraint(), ActionConstraint::Any);
        let euid = EntityUid::from_strs("NN::N::Action", "a");
        assert_eq!(
            euid.type_name(),
            &EntityTypeName::from_str("NN::N::Action").expect("Failed to parse EntityTypeName")
        );
        let p = Policy::from_str(
            "permit(principal == T::\"b\",action == NN::N::Action::\"a\",resource == T::\"c\");",
        )
        .unwrap();
        assert_eq!(p.action_constraint(), ActionConstraint::Eq(euid.clone()));
        let p = Policy::from_str("permit(principal,action in [NN::N::Action::\"a\"],resource);")
            .unwrap();
        assert_eq!(p.action_constraint(), ActionConstraint::In(vec![euid]));
    }

    #[test]
    fn resource_constraint_inline() {
        let p = Policy::from_str("permit(principal,action,resource);").unwrap();
        assert_eq!(p.resource_constraint(), ResourceConstraint::Any);
        let euid = EntityUid::from_strs("NN::N::T", "a");
        assert_eq!(
            euid.type_name(),
            &EntityTypeName::from_str("NN::N::T").expect("Failed to parse EntityTypeName")
        );
        let p =
            Policy::from_str("permit(principal == T::\"b\",action,resource == NN::N::T::\"a\");")
                .unwrap();
        assert_eq!(
            p.resource_constraint(),
            ResourceConstraint::Eq(euid.clone())
        );
        let p = Policy::from_str("permit(principal,action,resource in NN::N::T::\"a\");").unwrap();
        assert_eq!(p.resource_constraint(), ResourceConstraint::In(euid));
    }

    #[test]
    fn principal_constraint_link() {
        let p = link("permit(principal,action,resource);", HashMap::new());
        assert_eq!(p.principal_constraint(), PrincipalConstraint::Any);
        let euid = EntityUid::from_strs("T", "a");
        let p = link(
            "permit(principal == T::\"a\",action,resource);",
            HashMap::new(),
        );
        assert_eq!(
            p.principal_constraint(),
            PrincipalConstraint::Eq(euid.clone())
        );
        let p = link(
            "permit(principal in T::\"a\",action,resource);",
            HashMap::new(),
        );
        assert_eq!(
            p.principal_constraint(),
            PrincipalConstraint::In(euid.clone())
        );
        let map: HashMap<SlotId, EntityUid> =
            std::iter::once((SlotId::principal(), euid.clone())).collect();
        let p = link(
            "permit(principal in ?principal,action,resource);",
            map.clone(),
        );
        assert_eq!(
            p.principal_constraint(),
            PrincipalConstraint::In(euid.clone())
        );
        let p = link("permit(principal == ?principal,action,resource);", map);
        assert_eq!(p.principal_constraint(), PrincipalConstraint::Eq(euid));
    }

    #[test]
    fn action_constraint_link() {
        let p = link("permit(principal,action,resource);", HashMap::new());
        assert_eq!(p.action_constraint(), ActionConstraint::Any);
        let euid = EntityUid::from_strs("Action", "a");
        let p = link(
            "permit(principal,action == Action::\"a\",resource);",
            HashMap::new(),
        );
        assert_eq!(p.action_constraint(), ActionConstraint::Eq(euid.clone()));
        let p = link(
            "permit(principal,action in [Action::\"a\",Action::\"b\"],resource);",
            HashMap::new(),
        );
        assert_eq!(
            p.action_constraint(),
            ActionConstraint::In(vec![euid, EntityUid::from_strs("Action", "b"),])
        );
    }

    #[test]
    fn resource_constraint_link() {
        let p = link("permit(principal,action,resource);", HashMap::new());
        assert_eq!(p.resource_constraint(), ResourceConstraint::Any);
        let euid = EntityUid::from_strs("T", "a");
        let p = link(
            "permit(principal,action,resource == T::\"a\");",
            HashMap::new(),
        );
        assert_eq!(
            p.resource_constraint(),
            ResourceConstraint::Eq(euid.clone())
        );
        let p = link(
            "permit(principal,action,resource in T::\"a\");",
            HashMap::new(),
        );
        assert_eq!(
            p.resource_constraint(),
            ResourceConstraint::In(euid.clone())
        );
        let map: HashMap<SlotId, EntityUid> =
            std::iter::once((SlotId::resource(), euid.clone())).collect();
        let p = link(
            "permit(principal,action,resource in ?resource);",
            map.clone(),
        );
        assert_eq!(
            p.resource_constraint(),
            ResourceConstraint::In(euid.clone())
        );
        let p = link("permit(principal,action,resource == ?resource);", map);
        assert_eq!(p.resource_constraint(), ResourceConstraint::Eq(euid));
    }

    fn link(src: &str, values: HashMap<SlotId, EntityUid>) -> Policy {
        let mut pset = PolicySet::new();
        let template = Template::parse(Some("Id".to_string()), src).unwrap();

        pset.add_template(template).unwrap();

        let link_id = PolicyId::from_str("link").unwrap();
        pset.link(PolicyId::from_str("Id").unwrap(), link_id.clone(), values)
            .unwrap();
        pset.policy(&link_id).unwrap().clone()
    }
}

/// Tests in this module are adapted from Core's `policy_set.rs` tests
#[cfg(test)]
mod policy_set_tests {
    use super::*;
    use ast::LinkingError;
    use cool_asserts::assert_matches;

    #[test]
    fn link_conflicts() {
        let mut pset = PolicySet::new();
        let p1 = Policy::parse(Some("id".into()), "permit(principal,action,resource);")
            .expect("Failed to parse");
        pset.add(p1).expect("Failed to add");
        let template = Template::parse(
            Some("t".into()),
            "permit(principal == ?principal, action, resource);",
        )
        .expect("Failed to parse");
        pset.add_template(template).expect("Add failed");

        let env: HashMap<SlotId, EntityUid> =
            std::iter::once((SlotId::principal(), EntityUid::from_strs("Test", "test"))).collect();

        let r = pset.link(
            PolicyId::from_str("t").unwrap(),
            PolicyId::from_str("id").unwrap(),
            env,
        );

        match r {
            Ok(_) => panic!("Should have failed due to conflict"),
            Err(PolicySetError::LinkingError(LinkingError::PolicyIdConflict { id })) => {
                assert_eq!(id, ast::PolicyID::from_string("id"))
            }
            Err(e) => panic!("Incorrect error: {e}"),
        };
    }

    #[test]
    fn policyset_add() {
        let mut pset = PolicySet::new();
        let static_policy = Policy::parse(Some("id".into()), "permit(principal,action,resource);")
            .expect("Failed to parse");
        pset.add(static_policy).expect("Failed to add");

        let template = Template::parse(
            Some("t".into()),
            "permit(principal == ?principal, action, resource);",
        )
        .expect("Failed to parse");
        pset.add_template(template).expect("Failed to add");

        let env1: HashMap<SlotId, EntityUid> =
            std::iter::once((SlotId::principal(), EntityUid::from_strs("Test", "test1"))).collect();
        pset.link(
            PolicyId::from_str("t").unwrap(),
            PolicyId::from_str("link").unwrap(),
            env1,
        )
        .expect("Failed to link");

        let env2: HashMap<SlotId, EntityUid> =
            std::iter::once((SlotId::principal(), EntityUid::from_strs("Test", "test2"))).collect();

        let err = pset
            .link(
                PolicyId::from_str("t").unwrap(),
                PolicyId::from_str("link").unwrap(),
                env2.clone(),
            )
            .expect_err("Should have failed due to conflict with existing link id");
        match err {
            PolicySetError::LinkingError(_) => (),
            e => panic!("Wrong error: {e}"),
        }

        pset.link(
            PolicyId::from_str("t").unwrap(),
            PolicyId::from_str("link2").unwrap(),
            env2,
        )
        .expect("Failed to link");

        let template2 = Template::parse(
            Some("t".into()),
            "forbid(principal, action, resource == ?resource);",
        )
        .expect("Failed to parse");
        pset.add_template(template2)
            .expect_err("should have failed due to conflict on template id");
        let template2 = Template::parse(
            Some("t2".into()),
            "forbid(principal, action, resource == ?resource);",
        )
        .expect("Failed to parse");
        pset.add_template(template2)
            .expect("Failed to add template");
        let env3: HashMap<SlotId, EntityUid> =
            std::iter::once((SlotId::resource(), EntityUid::from_strs("Test", "test3"))).collect();

        pset.link(
            PolicyId::from_str("t").unwrap(),
            PolicyId::from_str("unique3").unwrap(),
            env3.clone(),
        )
        .expect_err("should have failed due to conflict on template id");

        pset.link(
            PolicyId::from_str("t2").unwrap(),
            PolicyId::from_str("unique3").unwrap(),
            env3,
        )
        .expect("should succeed with unique ids");
    }

    #[test]
    fn pset_requests() {
        let template = Template::parse(
            Some("template".into()),
            "permit(principal == ?principal, action, resource);",
        )
        .expect("Template Parse Failure");
        let static_policy = Policy::parse(
            Some("static".into()),
            "permit(principal, action, resource);",
        )
        .expect("Static parse failure");
        let mut pset = PolicySet::new();
        pset.add_template(template).unwrap();
        pset.add(static_policy).unwrap();
        pset.link(
            PolicyId::from_str("template").unwrap(),
            PolicyId::from_str("linked").unwrap(),
            std::iter::once((SlotId::principal(), EntityUid::from_strs("Test", "test"))).collect(),
        )
        .expect("Link failure");

        assert_eq!(pset.templates().count(), 1);
        assert_eq!(pset.policies().count(), 2);
        assert_eq!(pset.policies().filter(|p| p.is_static()).count(), 1);

        assert_eq!(
            pset.template(&"template".parse().unwrap())
                .expect("lookup failed")
                .id(),
            &"template".parse().unwrap()
        );
        assert_eq!(
            pset.policy(&"static".parse().unwrap())
                .expect("lookup failed")
                .id(),
            &"static".parse().unwrap()
        );
        assert_eq!(
            pset.policy(&"linked".parse().unwrap())
                .expect("lookup failed")
                .id(),
            &"linked".parse().unwrap()
        );
    }

    #[test]
    fn link_static_policy() {
        // Linking the `PolicyId` of a static policy should not be allowed.
        // Attempting it should cause an `ExpectedTemplate` error.
        let static_policy = Policy::parse(
            Some("static".into()),
            "permit(principal, action, resource);",
        )
        .expect("Static parse failure");
        let mut pset = PolicySet::new();
        pset.add(static_policy).unwrap();

        let result = pset.link(
            PolicyId::from_str("static").unwrap(),
            PolicyId::from_str("linked").unwrap(),
            HashMap::new(),
        );
        assert_matches!(result, Err(PolicySetError::ExpectedTemplate));
    }

    #[test]
    fn link_linked_policy() {
        let template = Template::parse(
            Some("template".into()),
            "permit(principal == ?principal, action, resource);",
        )
        .expect("Template Parse Failure");
        let mut pset = PolicySet::new();
        pset.add_template(template).unwrap();

        pset.link(
            PolicyId::from_str("template").unwrap(),
            PolicyId::from_str("linked").unwrap(),
            std::iter::once((SlotId::principal(), EntityUid::from_strs("Test", "test"))).collect(),
        )
        .unwrap();

        let result = pset.link(
            PolicyId::from_str("linked").unwrap(),
            PolicyId::from_str("linked2").unwrap(),
            HashMap::new(),
        );
        assert_matches!(
            result,
            Err(PolicySetError::LinkingError(
                LinkingError::NoSuchTemplate { .. }
            ))
        );
    }
}

#[cfg(test)]
mod schema_tests {
    use super::*;
    use cool_asserts::assert_matches;
    use serde_json::json;

    /// A minimal test that a valid Schema parses
    #[test]
    fn valid_schema() {
        Schema::from_json_value(json!(
        { "": {
            "entityTypes": {
                "Photo": {
                    "memberOfTypes": [ "Album" ],
                    "shape": {
                        "type": "Record",
                        "attributes": {
                            "foo": {
                                "type": "Boolean",
                                "required": false
                            }
                        }
                    }
                },
                "Album": {
                    "memberOfTypes": [ ],
                    "shape": {
                        "type": "Record",
                        "attributes": {
                            "foo": {
                                "type": "Boolean",
                                "required": false
                            }
                        }
                    }
                }
            },
            "actions": {
                "view": {
                    "appliesTo": {
                        "principalTypes": ["Photo", "Album"],
                        "resourceTypes": ["Photo"]
                    }
                }
            }
        }}))
        .expect("schema should be valid");
    }

    /// Test that an invalid schema returns the appropriate error
    #[test]
    fn invalid_schema() {
        assert_matches!(
            Schema::from_json_value(json!(
                // Written as a string because duplicate entity types are detected
                // by the serde-json string parser.
                r#""{"": {
                "entityTypes": {
                    "Photo": {
                        "memberOfTypes": [ "Album" ],
                        "shape": {
                            "type": "Record",
                            "attributes": {
                                "foo": {
                                    "type": "Boolean",
                                    "required": false
                                }
                            }
                        }
                    },
                    "Album": {
                        "memberOfTypes": [ ],
                        "shape": {
                            "type": "Record",
                            "attributes": {
                                "foo": {
                                    "type": "Boolean",
                                    "required": false
                                }
                            }
                        }
                    },
                    "Photo": {
                        "memberOfTypes": [ "Album" ],
                        "shape": {
                            "type": "Record",
                            "attributes": {
                                "foo": {
                                    "type": "Boolean",
                                    "required": false
                                }
                            }
                        }
                    }
                },
                "actions": {
                    "view": {
                        "appliesTo": {
                            "principalTypes": ["Photo", "Album"],
                            "resourceTypes": ["Photo"]
                        }
                    }
                }
            }}"#
            )),
            Err(SchemaError::Serde(_))
        );
    }
}

#[cfg(test)]
mod ancestors_tests {
    use super::*;

    #[test]
    fn test_ancestors() {
        let a_euid: EntityUid = EntityUid::from_strs("test", "A");
        let b_euid: EntityUid = EntityUid::from_strs("test", "b");
        let c_euid: EntityUid = EntityUid::from_strs("test", "C");
        let a = Entity::new(a_euid.clone(), HashMap::new(), HashSet::new());
        let b = Entity::new(
            b_euid.clone(),
            HashMap::new(),
            std::iter::once(a_euid.clone()).collect(),
        );
        let c = Entity::new(
            c_euid.clone(),
            HashMap::new(),
            std::iter::once(b_euid.clone()).collect(),
        );
        let es = Entities::from_entities([a, b, c]).unwrap();
        let ans = es.ancestors(&c_euid).unwrap().collect::<HashSet<_>>();
        assert_eq!(ans.len(), 2);
        assert!(ans.contains(&b_euid));
        assert!(ans.contains(&a_euid));
    }
}

/// The main unit tests for schema-based parsing live here, as they require both
/// the Validator and Core packages working together.
///
/// (Core has similar tests, but using a stubbed implementation of Schema.)
#[cfg(test)]
mod schema_based_parsing_tests {
    use std::assert_eq;

    use super::*;
    use cool_asserts::assert_matches;
    use serde_json::json;

    /// Simple test that exercises a variety of attribute types.
    #[test]
    #[allow(clippy::too_many_lines)]
    #[allow(clippy::cognitive_complexity)]
    fn attr_types() {
        let schema = Schema::from_json_value(json!(
        {"": {
            "entityTypes": {
                "Employee": {
                    "memberOfTypes": [],
                    "shape": {
                        "type": "Record",
                        "attributes": {
                            "isFullTime": { "type": "Boolean" },
                            "numDirectReports": { "type": "Long" },
                            "department": { "type": "String" },
                            "manager": { "type": "Entity", "name": "Employee" },
                            "hr_contacts": { "type": "Set", "element": {
                                "type": "Entity", "name": "HR" } },
                            "json_blob": { "type": "Record", "attributes": {
                                "inner1": { "type": "Boolean" },
                                "inner2": { "type": "String" },
                                "inner3": { "type": "Record", "attributes": {
                                    "innerinner": { "type": "Entity", "name": "Employee" }
                                }}
                            }},
                            "home_ip": { "type": "Extension", "name": "ipaddr" },
                            "work_ip": { "type": "Extension", "name": "ipaddr" },
                            "trust_score": { "type": "Extension", "name": "decimal" },
                            "tricky": { "type": "Record", "attributes": {
                                "type": { "type": "String" },
                                "id": { "type": "String" }
                            }}
                        }
                    }
                },
                "HR": {
                    "memberOfTypes": []
                }
            },
            "actions": {
                "view": { }
            }
        }}
        ))
        .expect("should be a valid schema");

        let entitiesjson = json!(
            [
                {
                    "uid": { "type": "Employee", "id": "12UA45" },
                    "attrs": {
                        "isFullTime": true,
                        "numDirectReports": 3,
                        "department": "Sales",
                        "manager": { "type": "Employee", "id": "34FB87" },
                        "hr_contacts": [
                            { "type": "HR", "id": "aaaaa" },
                            { "type": "HR", "id": "bbbbb" }
                        ],
                        "json_blob": {
                            "inner1": false,
                            "inner2": "-*/",
                            "inner3": { "innerinner": { "type": "Employee", "id": "09AE76" }},
                        },
                        "home_ip": "222.222.222.101",
                        "work_ip": { "fn": "ip", "arg": "2.2.2.0/24" },
                        "trust_score": "5.7",
                        "tricky": { "type": "Employee", "id": "34FB87" }
                    },
                    "parents": []
                }
            ]
        );
        // without schema-based parsing, `home_ip` and `trust_score` are
        // strings, `manager` and `work_ip` are Records, `hr_contacts` contains
        // Records, and `json_blob.inner3.innerinner` is a Record
        let parsed = Entities::from_json_value(entitiesjson.clone(), None)
            .expect("Should parse without error");
        assert_eq!(parsed.iter().count(), 1);
        let parsed = parsed
            .get(&EntityUid::from_strs("Employee", "12UA45"))
            .expect("that should be the employee id");
        assert_eq!(
            parsed.attr("home_ip"),
            Some(Ok(EvalResult::String("222.222.222.101".into())))
        );
        assert_eq!(
            parsed.attr("trust_score"),
            Some(Ok(EvalResult::String("5.7".into())))
        );
        assert!(matches!(
            parsed.attr("manager"),
            Some(Ok(EvalResult::Record(_)))
        ));
        assert!(matches!(
            parsed.attr("work_ip"),
            Some(Ok(EvalResult::Record(_)))
        ));
        {
            let Some(Ok(EvalResult::Set(set))) = parsed.attr("hr_contacts") else { panic!("expected hr_contacts attr to exist and be a Set") };
            let contact = set.iter().next().expect("should be at least one contact");
            assert!(matches!(contact, EvalResult::Record(_)));
        };
        {
            let Some(Ok(EvalResult::Record(rec))) = parsed.attr("json_blob") else { panic!("expected json_blob attr to exist and be a Record") };
            let inner3 = rec.get("inner3").expect("expected inner3 attr to exist");
            let EvalResult::Record(rec) = inner3 else { panic!("expected inner3 to be a Record") };
            let innerinner = rec
                .get("innerinner")
                .expect("expected innerinner attr to exist");
            assert!(matches!(innerinner, EvalResult::Record(_)));
        };
        // but with schema-based parsing, we get these other types
        let parsed = Entities::from_json_value(entitiesjson, Some(&schema))
            .expect("Should parse without error");
        assert_eq!(parsed.iter().count(), 1);
        let parsed = parsed
            .get(&EntityUid::from_strs("Employee", "12UA45"))
            .expect("that should be the employee id");
        assert_eq!(parsed.attr("isFullTime"), Some(Ok(EvalResult::Bool(true))));
        assert_eq!(
            parsed.attr("numDirectReports"),
            Some(Ok(EvalResult::Long(3)))
        );
        assert_eq!(
            parsed.attr("department"),
            Some(Ok(EvalResult::String("Sales".into())))
        );
        assert_eq!(
            parsed.attr("manager"),
            Some(Ok(EvalResult::EntityUid(EntityUid::from_strs(
                "Employee", "34FB87"
            ))))
        );
        {
            let Some(Ok(EvalResult::Set(set))) = parsed.attr("hr_contacts") else { panic!("expected hr_contacts attr to exist and be a Set") };
            let contact = set.iter().next().expect("should be at least one contact");
            assert!(matches!(contact, EvalResult::EntityUid(_)));
        };
        {
            let Some(Ok(EvalResult::Record(rec))) = parsed.attr("json_blob") else { panic!("expected json_blob attr to exist and be a Record") };
            let inner3 = rec.get("inner3").expect("expected inner3 attr to exist");
            let EvalResult::Record(rec) = inner3 else { panic!("expected inner3 to be a Record") };
            let innerinner = rec
                .get("innerinner")
                .expect("expected innerinner attr to exist");
            assert!(matches!(innerinner, EvalResult::EntityUid(_)));
        };
        assert_eq!(
            parsed.attr("home_ip"),
            Some(Ok(EvalResult::ExtensionValue("222.222.222.101/32".into())))
        );
        assert_eq!(
            parsed.attr("work_ip"),
            Some(Ok(EvalResult::ExtensionValue("2.2.2.0/24".into())))
        );
        assert_eq!(
            parsed.attr("trust_score"),
            Some(Ok(EvalResult::ExtensionValue("5.7000".into())))
        );

        // simple type mismatch with expected type
        let entitiesjson = json!(
            [
                {
                    "uid": { "type": "Employee", "id": "12UA45" },
                    "attrs": {
                        "isFullTime": true,
                        "numDirectReports": "3",
                        "department": "Sales",
                        "manager": { "type": "Employee", "id": "34FB87" },
                        "hr_contacts": [
                            { "type": "HR", "id": "aaaaa" },
                            { "type": "HR", "id": "bbbbb" }
                        ],
                        "json_blob": {
                            "inner1": false,
                            "inner2": "-*/",
                            "inner3": { "innerinner": { "type": "Employee", "id": "09AE76" }},
                        },
                        "home_ip": "222.222.222.101",
                        "work_ip": { "fn": "ip", "arg": "2.2.2.0/24" },
                        "trust_score": "5.7",
                        "tricky": { "type": "Employee", "id": "34FB87" }
                    },
                    "parents": []
                }
            ]
        );
        let err = Entities::from_json_value(entitiesjson, Some(&schema))
            .expect_err("should fail due to type mismatch on numDirectReports");
        assert!(
            err.to_string().contains(r#"in attribute "numDirectReports" on Employee::"12UA45", type mismatch: attribute was expected to have type long, but actually has type string"#),
            "actual error message was {err}"
        );

        // another simple type mismatch with expected type
        let entitiesjson = json!(
            [
                {
                    "uid": { "type": "Employee", "id": "12UA45" },
                    "attrs": {
                        "isFullTime": true,
                        "numDirectReports": 3,
                        "department": "Sales",
                        "manager": "34FB87",
                        "hr_contacts": [
                            { "type": "HR", "id": "aaaaa" },
                            { "type": "HR", "id": "bbbbb" }
                        ],
                        "json_blob": {
                            "inner1": false,
                            "inner2": "-*/",
                            "inner3": { "innerinner": { "type": "Employee", "id": "09AE76" }},
                        },
                        "home_ip": "222.222.222.101",
                        "work_ip": { "fn": "ip", "arg": "2.2.2.0/24" },
                        "trust_score": "5.7",
                        "tricky": { "type": "Employee", "id": "34FB87" }
                    },
                    "parents": []
                }
            ]
        );
        let err = Entities::from_json_value(entitiesjson, Some(&schema))
            .expect_err("should fail due to type mismatch on manager");
        assert!(
            err.to_string()
                .contains(r#"in attribute "manager" on Employee::"12UA45", expected a literal entity reference, but got: "34FB87""#),
            "actual error message was {err}"
        );

        // type mismatch where we expect a set and get just a single element
        let entitiesjson = json!(
            [
                {
                    "uid": { "type": "Employee", "id": "12UA45" },
                    "attrs": {
                        "isFullTime": true,
                        "numDirectReports": 3,
                        "department": "Sales",
                        "manager": { "type": "Employee", "id": "34FB87" },
                        "hr_contacts": { "type": "HR", "id": "aaaaa" },
                        "json_blob": {
                            "inner1": false,
                            "inner2": "-*/",
                            "inner3": { "innerinner": { "type": "Employee", "id": "09AE76" }},
                        },
                        "home_ip": "222.222.222.101",
                        "work_ip": { "fn": "ip", "arg": "2.2.2.0/24" },
                        "trust_score": "5.7",
                        "tricky": { "type": "Employee", "id": "34FB87" }
                    },
                    "parents": []
                }
            ]
        );
        let err = Entities::from_json_value(entitiesjson, Some(&schema))
            .expect_err("should fail due to type mismatch on hr_contacts");
        assert!(
            err.to_string().contains(r#"in attribute "hr_contacts" on Employee::"12UA45", type mismatch: attribute was expected to have type (set of (entity of type HR)), but actually has type record with attributes: ("#),
            "actual error message was {err}"
        );

        // type mismatch where we just get the wrong entity type
        let entitiesjson = json!(
            [
                {
                    "uid": { "type": "Employee", "id": "12UA45" },
                    "attrs": {
                        "isFullTime": true,
                        "numDirectReports": 3,
                        "department": "Sales",
                        "manager": { "type": "HR", "id": "34FB87" },
                        "hr_contacts": [
                            { "type": "HR", "id": "aaaaa" },
                            { "type": "HR", "id": "bbbbb" }
                        ],
                        "json_blob": {
                            "inner1": false,
                            "inner2": "-*/",
                            "inner3": { "innerinner": { "type": "Employee", "id": "09AE76" }},
                        },
                        "home_ip": "222.222.222.101",
                        "work_ip": { "fn": "ip", "arg": "2.2.2.0/24" },
                        "trust_score": "5.7",
                        "tricky": { "type": "Employee", "id": "34FB87" }
                    },
                    "parents": []
                }
            ]
        );
        let err = Entities::from_json_value(entitiesjson, Some(&schema))
            .expect_err("should fail due to type mismatch on manager");
        assert!(
            err.to_string().contains(r#"in attribute "manager" on Employee::"12UA45", type mismatch: attribute was expected to have type (entity of type Employee), but actually has type (entity of type HR)"#),
            "actual error message was {err}"
        );

        // type mismatch where we're expecting an extension type and get a
        // different extension type
        let entitiesjson = json!(
            [
                {
                    "uid": { "type": "Employee", "id": "12UA45" },
                    "attrs": {
                        "isFullTime": true,
                        "numDirectReports": 3,
                        "department": "Sales",
                        "manager": { "type": "Employee", "id": "34FB87" },
                        "hr_contacts": [
                            { "type": "HR", "id": "aaaaa" },
                            { "type": "HR", "id": "bbbbb" }
                        ],
                        "json_blob": {
                            "inner1": false,
                            "inner2": "-*/",
                            "inner3": { "innerinner": { "type": "Employee", "id": "09AE76" }},
                        },
                        "home_ip": { "fn": "decimal", "arg": "3.33" },
                        "work_ip": { "fn": "ip", "arg": "2.2.2.0/24" },
                        "trust_score": "5.7",
                        "tricky": { "type": "Employee", "id": "34FB87" }
                    },
                    "parents": []
                }
            ]
        );
        let err = Entities::from_json_value(entitiesjson, Some(&schema))
            .expect_err("should fail due to type mismatch on home_ip");
        assert!(
            err.to_string().contains(r#"in attribute "home_ip" on Employee::"12UA45", type mismatch: attribute was expected to have type ipaddr, but actually has type decimal"#),
            "actual error message was {err}"
        );

        // missing a record attribute entirely
        let entitiesjson = json!(
            [
                {
                    "uid": { "type": "Employee", "id": "12UA45" },
                    "attrs": {
                        "isFullTime": true,
                        "numDirectReports": 3,
                        "department": "Sales",
                        "manager": { "type": "Employee", "id": "34FB87" },
                        "hr_contacts": [
                            { "type": "HR", "id": "aaaaa" },
                            { "type": "HR", "id": "bbbbb" }
                        ],
                        "json_blob": {
                            "inner1": false,
                            "inner3": { "innerinner": { "type": "Employee", "id": "09AE76" }},
                        },
                        "home_ip": "222.222.222.101",
                        "work_ip": { "fn": "ip", "arg": "2.2.2.0/24" },
                        "trust_score": "5.7",
                        "tricky": { "type": "Employee", "id": "34FB87" }
                    },
                    "parents": []
                }
            ]
        );
        let err = Entities::from_json_value(entitiesjson, Some(&schema))
            .expect_err("should fail due to missing attribute \"inner2\"");
        assert!(
            err.to_string().contains(r#"in attribute "json_blob" on Employee::"12UA45", expected the record to have an attribute "inner2", but it doesn't"#),
            "actual error message was {err}"
        );

        // record attribute has the wrong type
        let entitiesjson = json!(
            [
                {
                    "uid": { "type": "Employee", "id": "12UA45" },
                    "attrs": {
                        "isFullTime": true,
                        "numDirectReports": 3,
                        "department": "Sales",
                        "manager": { "type": "Employee", "id": "34FB87" },
                        "hr_contacts": [
                            { "type": "HR", "id": "aaaaa" },
                            { "type": "HR", "id": "bbbbb" }
                        ],
                        "json_blob": {
                            "inner1": 33,
                            "inner2": "-*/",
                            "inner3": { "innerinner": { "type": "Employee", "id": "09AE76" }},
                        },
                        "home_ip": "222.222.222.101",
                        "work_ip": { "fn": "ip", "arg": "2.2.2.0/24" },
                        "trust_score": "5.7",
                        "tricky": { "type": "Employee", "id": "34FB87" }
                    },
                    "parents": []
                }
            ]
        );
        let err = Entities::from_json_value(entitiesjson, Some(&schema))
            .expect_err("should fail due to type mismatch on attribute \"inner1\"");
        assert!(
            err.to_string().contains(r#"in attribute "json_blob" on Employee::"12UA45", type mismatch: attribute was expected to have type record with attributes: "#),
            "actual error message was {err}"
        );

        let entitiesjson = json!(
            [
                {
                    "uid": { "__entity": { "type": "Employee", "id": "12UA45" } },
                    "attrs": {
                        "isFullTime": true,
                        "numDirectReports": 3,
                        "department": "Sales",
                        "manager": { "__entity": { "type": "Employee", "id": "34FB87" } },
                        "hr_contacts": [
                            { "type": "HR", "id": "aaaaa" },
                            { "type": "HR", "id": "bbbbb" }
                        ],
                        "json_blob": {
                            "inner1": false,
                            "inner2": "-*/",
                            "inner3": { "innerinner": { "type": "Employee", "id": "09AE76" }},
                        },
                        "home_ip": { "__extn": { "fn": "ip", "arg": "222.222.222.101" } },
                        "work_ip": { "__extn": { "fn": "ip", "arg": "2.2.2.0/24" } },
                        "trust_score": { "__extn": { "fn": "decimal", "arg": "5.7" } },
                        "tricky": { "type": "Employee", "id": "34FB87" }
                    },
                    "parents": []
                }
            ]
        );

        Entities::from_json_value(entitiesjson, Some(&schema))
            .expect("this version with explicit __entity and __extn escapes should also pass");
    }

    /// Test that involves namespaced entity types
    #[test]
    fn namespaces() {
        let schema = Schema::from_str(
            r#"
        {"XYZCorp": {
            "entityTypes": {
                "Employee": {
                    "memberOfTypes": [],
                    "shape": {
                        "type": "Record",
                        "attributes": {
                            "isFullTime": { "type": "Boolean" },
                            "department": { "type": "String" },
                            "manager": {
                                "type": "Entity",
                                "name": "XYZCorp::Employee"
                            }
                        }
                    }
                }
            },
            "actions": {
                "view": {}
            }
        }}
        "#,
        )
        .expect("should be a valid schema");

        let entitiesjson = json!(
            [
                {
                    "uid": { "type": "XYZCorp::Employee", "id": "12UA45" },
                    "attrs": {
                        "isFullTime": true,
                        "department": "Sales",
                        "manager": { "type": "XYZCorp::Employee", "id": "34FB87" }
                    },
                    "parents": []
                }
            ]
        );
        let parsed = Entities::from_json_value(entitiesjson, Some(&schema))
            .expect("Should parse without error");
        assert_eq!(parsed.iter().count(), 1);
        let parsed = parsed
            .get(&EntityUid::from_strs("XYZCorp::Employee", "12UA45"))
            .expect("that should be the employee type and id");
        assert_eq!(parsed.attr("isFullTime"), Some(Ok(EvalResult::Bool(true))));
        assert_eq!(
            parsed.attr("department"),
            Some(Ok(EvalResult::String("Sales".into())))
        );
        assert_eq!(
            parsed.attr("manager"),
            Some(Ok(EvalResult::EntityUid(EntityUid::from_strs(
                "XYZCorp::Employee",
                "34FB87"
            ))))
        );

        let entitiesjson = json!(
            [
                {
                    "uid": { "type": "XYZCorp::Employee", "id": "12UA45" },
                    "attrs": {
                        "isFullTime": true,
                        "department": "Sales",
                        "manager": { "type": "Employee", "id": "34FB87" }
                    },
                    "parents": []
                }
            ]
        );
        let err = Entities::from_json_value(entitiesjson, Some(&schema))
            .expect_err("should fail due to manager being wrong entity type (missing namespace)");
        assert!(
            err.to_string().contains(r#"in attribute "manager" on XYZCorp::Employee::"12UA45", type mismatch: attribute was expected to have type (entity of type XYZCorp::Employee), but actually has type (entity of type Employee)"#),
            "actual error message was {err}"
        );
    }

    /// Test that involves optional attributes
    #[test]
    fn optional_attrs() {
        let schema = Schema::from_str(
            r#"
        {"": {
            "entityTypes": {
                "Employee": {
                    "memberOfTypes": [],
                    "shape": {
                        "type": "Record",
                        "attributes": {
                            "isFullTime": { "type": "Boolean" },
                            "department": { "type": "String", "required": false },
                            "manager": { "type": "Entity", "name": "Employee" }
                        }
                    }
                }
            },
            "actions": {
                "view": {}
            }
        }}
        "#,
        )
        .expect("should be a valid schema");

        // all good here
        let entitiesjson = json!(
            [
                {
                    "uid": { "type": "Employee", "id": "12UA45" },
                    "attrs": {
                        "isFullTime": true,
                        "department": "Sales",
                        "manager": { "type": "Employee", "id": "34FB87" }
                    },
                    "parents": []
                }
            ]
        );
        let parsed = Entities::from_json_value(entitiesjson, Some(&schema))
            .expect("Should parse without error");
        assert_eq!(parsed.iter().count(), 1);

        // "department" shouldn't be required
        let entitiesjson = json!(
            [
                {
                    "uid": { "type": "Employee", "id": "12UA45" },
                    "attrs": {
                        "isFullTime": true,
                        "manager": { "type": "Employee", "id": "34FB87" }
                    },
                    "parents": []
                }
            ]
        );
        let parsed = Entities::from_json_value(entitiesjson, Some(&schema))
            .expect("Should parse without error");
        assert_eq!(parsed.iter().count(), 1);
    }

    /// Test that involves open entities
    #[test]
    #[should_panic(
        expected = "UnsupportedFeature(\"records and entities with additional attributes are not yet implemented\")"
    )]
    fn open_entities() {
        let schema = Schema::from_str(
            r#"
        {"": {
            "entityTypes": {
                "Employee": {
                    "memberOfTypes": [],
                    "shape": {
                        "type": "Record",
                        "attributes": {
                            "isFullTime": { "type": "Boolean" },
                            "department": { "type": "String", "required": false },
                            "manager": { "type": "Entity", "name": "Employee" }
                        },
                        "additionalAttributes": true
                    }
                }
            },
            "actions": {
                "view": {}
            }
        }}
        "#,
        )
        .expect("should be a valid schema");

        // all good here
        let entitiesjson = json!(
            [
                {
                    "uid": { "type": "Employee", "id": "12UA45" },
                    "attrs": {
                        "isFullTime": true,
                        "department": "Sales",
                        "manager": { "type": "Employee", "id": "34FB87" }
                    },
                    "parents": []
                }
            ]
        );
        let parsed = Entities::from_json_value(entitiesjson, Some(&schema))
            .expect("Should parse without error");
        assert_eq!(parsed.iter().count(), 1);

        // providing another attribute "foobar" should be OK
        let entitiesjson = json!(
            [
                {
                    "uid": { "type": "Employee", "id": "12UA45" },
                    "attrs": {
                        "isFullTime": true,
                        "foobar": 234,
                        "manager": { "type": "Employee", "id": "34FB87" }
                    },
                    "parents": []
                }
            ]
        );
        let parsed = Entities::from_json_value(entitiesjson, Some(&schema))
            .expect("Should parse without error");
        assert_eq!(parsed.iter().count(), 1);
    }

    #[test]
    fn schema_sanity_check() {
        let src = "{ , .. }";
        assert_matches!(Schema::from_str(src), Err(super::SchemaError::Serde(_)));
    }

    #[test]
    fn template_constraint_sanity_checks() {
        assert!(!TemplatePrincipalConstraint::Any.has_slot());
        assert!(!TemplatePrincipalConstraint::In(Some(EntityUid::from_strs("a", "a"))).has_slot());
        assert!(!TemplatePrincipalConstraint::Eq(Some(EntityUid::from_strs("a", "a"))).has_slot());
        assert!(TemplatePrincipalConstraint::In(None).has_slot());
        assert!(TemplatePrincipalConstraint::Eq(None).has_slot());
        assert!(!TemplateResourceConstraint::Any.has_slot());
        assert!(!TemplateResourceConstraint::In(Some(EntityUid::from_strs("a", "a"))).has_slot());
        assert!(!TemplateResourceConstraint::Eq(Some(EntityUid::from_strs("a", "a"))).has_slot());
        assert!(TemplateResourceConstraint::In(None).has_slot());
        assert!(TemplateResourceConstraint::Eq(None).has_slot());
    }

    #[test]
    fn template_principal_constraints() {
        let src = r#"
            permit(principal, action, resource);
        "#;
        let t = Template::parse(None, src).unwrap();
        assert_eq!(t.principal_constraint(), TemplatePrincipalConstraint::Any);

        let src = r#"
            permit(principal == ?principal, action, resource);
        "#;
        let t = Template::parse(None, src).unwrap();
        assert_eq!(
            t.principal_constraint(),
            TemplatePrincipalConstraint::Eq(None)
        );

        let src = r#"
            permit(principal == A::"a", action, resource);
        "#;
        let t = Template::parse(None, src).unwrap();
        assert_eq!(
            t.principal_constraint(),
            TemplatePrincipalConstraint::Eq(Some(EntityUid::from_strs("A", "a")))
        );

        let src = r#"
            permit(principal in ?principal, action, resource);
        "#;
        let t = Template::parse(None, src).unwrap();
        assert_eq!(
            t.principal_constraint(),
            TemplatePrincipalConstraint::In(None)
        );

        let src = r#"
            permit(principal in A::"a", action, resource);
        "#;
        let t = Template::parse(None, src).unwrap();
        assert_eq!(
            t.principal_constraint(),
            TemplatePrincipalConstraint::In(Some(EntityUid::from_strs("A", "a")))
        );
    }

    #[test]
    fn template_action_constraints() {
        let src = r#"
            permit(principal, action, resource);
        "#;
        let t = Template::parse(None, src).unwrap();
        assert_eq!(t.action_constraint(), ActionConstraint::Any);

        let src = r#"
            permit(principal, action == Action::"A", resource);
        "#;
        let t = Template::parse(None, src).unwrap();
        assert_eq!(
            t.action_constraint(),
            ActionConstraint::Eq(EntityUid::from_strs("Action", "A"))
        );

        let src = r#"
            permit(principal, action in [Action::"A", Action::"B"], resource);
        "#;
        let t = Template::parse(None, src).unwrap();
        assert_eq!(
            t.action_constraint(),
            ActionConstraint::In(vec![
                EntityUid::from_strs("Action", "A"),
                EntityUid::from_strs("Action", "B")
            ])
        );
    }

    #[test]
    fn template_resource_constraints() {
        let src = r#"
            permit(principal, action, resource);
        "#;
        let t = Template::parse(None, src).unwrap();
        assert_eq!(t.resource_constraint(), TemplateResourceConstraint::Any);

        let src = r#"
            permit(principal, action, resource == ?resource);
        "#;
        let t = Template::parse(None, src).unwrap();
        assert_eq!(
            t.resource_constraint(),
            TemplateResourceConstraint::Eq(None)
        );

        let src = r#"
            permit(principal, action, resource == A::"a");
        "#;
        let t = Template::parse(None, src).unwrap();
        assert_eq!(
            t.resource_constraint(),
            TemplateResourceConstraint::Eq(Some(EntityUid::from_strs("A", "a")))
        );

        let src = r#"
            permit(principal, action, resource in ?resource);
        "#;
        let t = Template::parse(None, src).unwrap();
        assert_eq!(
            t.resource_constraint(),
            TemplateResourceConstraint::In(None)
        );

        let src = r#"
            permit(principal, action, resource in A::"a");
        "#;
        let t = Template::parse(None, src).unwrap();
        assert_eq!(
            t.resource_constraint(),
            TemplateResourceConstraint::In(Some(EntityUid::from_strs("A", "a")))
        );
    }

    #[test]
    fn schema_namespace() {
        let fragment: SchemaFragment = r#"
        {
            "Foo::Bar": {
                "entityTypes": {},
                "actions": {}
            }
        }
        "#
        .parse()
        .unwrap();
        let namespaces = fragment.namespaces().next().unwrap();
        assert_eq!(
            namespaces.map(|ns| ns.to_string()),
            Some("Foo::Bar".to_string())
        );
        let _schema: Schema = fragment.try_into().expect("Should convert to schema");

        let fragment: SchemaFragment = r#"
        {
            "": {
                "entityTypes": {},
                "actions": {}
            }
        }
        "#
        .parse()
        .unwrap();
        let namespaces = fragment.namespaces().next().unwrap();
        assert_eq!(namespaces, None);
        let _schema: Schema = fragment.try_into().expect("Should convert to schema");
    }

    #[test]
    fn load_multiple_namespaces() {
        let fragment = SchemaFragment::from_json_value(json!({
            "Foo::Bar": {
                "entityTypes": {
                    "Baz": {
                        "memberOfTypes": ["Bar::Foo::Baz"]
                    }
                },
                "actions": {}
            },
            "Bar::Foo": {
                "entityTypes": {
                    "Baz": {
                        "memberOfTypes": ["Foo::Bar::Baz"]
                    }
                },
                "actions": {}
            }
        }))
        .unwrap();

        let schema = Schema::from_schema_fragments([fragment]).unwrap();

        assert!(schema
            .0
            .get_entity_type(&"Foo::Bar::Baz".parse().unwrap())
            .is_some());
        assert!(schema
            .0
            .get_entity_type(&"Bar::Foo::Baz".parse().unwrap())
            .is_some());
    }

    #[test]
    fn get_attributes_from_schema() {
        let fragment: SchemaFragment = SchemaFragment::from_json_value(json!({
        "": {
            "entityTypes": {},
            "actions": {
                "A": {},
                "B": {
                    "memberOf": [{"id": "A"}]
                },
                "C": {
                    "memberOf": [{"id": "A"}]
                },
                "D": {
                    "memberOf": [{"id": "B"}, {"id": "C"}]
                },
                "E": {
                    "memberOf": [{"id": "D"}]
                }
            }
        }}))
        .unwrap();

        let schema = Schema::from_schema_fragments([fragment]).unwrap();
        let action_entities = schema.action_entities().unwrap();

        let a_euid = EntityUid::from_strs("Action", "A");
        let b_euid = EntityUid::from_strs("Action", "B");
        let c_euid = EntityUid::from_strs("Action", "C");
        let d_euid = EntityUid::from_strs("Action", "D");
        let e_euid = EntityUid::from_strs("Action", "E");

        assert_eq!(
            action_entities,
            Entities::from_entities([
                Entity::new(a_euid.clone(), HashMap::new(), HashSet::new()),
                Entity::new(
                    b_euid.clone(),
                    HashMap::new(),
                    HashSet::from([a_euid.clone()])
                ),
                Entity::new(
                    c_euid.clone(),
                    HashMap::new(),
                    HashSet::from([a_euid.clone()])
                ),
                Entity::new(
                    d_euid.clone(),
                    HashMap::new(),
                    HashSet::from([a_euid.clone(), b_euid.clone(), c_euid.clone()])
                ),
                Entity::new(
                    e_euid,
                    HashMap::new(),
                    HashSet::from([a_euid, b_euid, c_euid, d_euid])
                ),
            ])
            .unwrap()
        );
    }
}<|MERGE_RESOLUTION|>--- conflicted
+++ resolved
@@ -660,21 +660,13 @@
 }
 
 impl<'a, T: EntityDatabase> EntityDatabase for CachedEntities<'a, T> {
-<<<<<<< HEAD
-    fn get<'e>(&'e self, uid: &EntityUid) -> Result<Option<Cow<'e, ParsedEntity>>, EvaluationError> {
+    type Error = T::Error;
+
+    fn get<'e>(&'e self, uid: &EntityUid) -> Result<Option<Cow<'e, ParsedEntity>>, Self::Error> {
         match self.cache.get(uid) {
             Some(Some(entity)) => Ok(Some(Cow::Borrowed(entity))),
             Some(None) => Ok(None),
             None => self.db.get(uid)
-=======
-    type Error = T::Error;
-
-    fn get<'e>(&'e self, uid: &EntityUid) -> Result<Option<Cow<'e, ParsedEntity>>, Self::Error> {
-        if let Some(entity) = self.cache.get(uid) {
-            Ok(Some(Cow::Borrowed(entity)))
-        } else {
-            self.db.get(uid)
->>>>>>> 34e336f9
         }
     }
 
