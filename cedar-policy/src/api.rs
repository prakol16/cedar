--- conflicted
+++ resolved
@@ -3128,26 +3128,6 @@
     ))
 }
 
-<<<<<<< HEAD
-// #[cfg(test)]
-// #[cfg(feature = "partial-eval")]
-// mod partial_eval_test {
-//     use std::collections::HashSet;
-
-//     use crate::{PolicyId, PolicySet, ResidualResponse};
-
-//     #[test]
-//     fn test_pe_response_constructor() {
-//         let p: PolicySet = "permit(principal, action, resource);".parse().unwrap();
-//         let reason: HashSet<PolicyId> = std::iter::once("id1".parse().unwrap()).collect();
-//         let errors: HashSet<String> = std::iter::once("error".to_string()).collect();
-//         let a = ResidualResponse::new(p.clone(), reason.clone(), errors.clone());
-//         assert_eq!(a.diagnostics().errors, errors);
-//         assert_eq!(a.diagnostics().reason, reason);
-//         assert_eq!(a.residuals(), &p);
-//     }
-// }
-=======
 #[cfg(test)]
 #[cfg(feature = "partial-eval")]
 mod partial_eval_test {
@@ -3166,7 +3146,6 @@
         assert_eq!(a.residuals(), &p);
     }
 }
->>>>>>> f2179155
 
 #[cfg(test)]
 mod entity_uid_tests {
