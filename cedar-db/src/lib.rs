--- conflicted
+++ resolved
@@ -154,15 +154,11 @@
 mod test_sqlite {
     use std::borrow::Cow;
 
-<<<<<<< HEAD
-    use cedar_policy::{Authorizer, EntityUid, Request, Context, EntityDatabase, EntityTypeName, EvaluationError, Schema, Decision, PartialResponse, RestrictedExpression};
-=======
-    use cedar_policy::{Authorizer, EntityUid, Request, Context, EntityDatabase, EntityTypeName};
->>>>>>> 34e336f9
+    use cedar_policy::{Authorizer, EntityUid, Request, Context, EntityDatabase, EntityTypeName, Schema, Decision, PartialResponse, RestrictedExpression};
 
     use cedar_policy_core::ast::Type;
     use rusqlite::Connection;
-    use sea_query::{Alias, SqliteQueryBuilder, SimpleExpr, Query, PostgresQueryBuilder};
+    use sea_query::{Alias, SqliteQueryBuilder, SimpleExpr, Query};
 
     use crate::{sqlite::*, expr_to_query::{translate_response, InByTable}};
 
