--- conflicted
+++ resolved
@@ -1,6 +1,3 @@
-<<<<<<< HEAD
-pub mod sea_query_extra;
-=======
 /*
  * Copyright 2023 Amazon.com, Inc. or its affiliates. All Rights Reserved.
  *
@@ -21,7 +18,7 @@
 #![forbid(unsafe_code)]
 #![warn(missing_docs, missing_debug_implementations, rust_2018_idioms)]
 
->>>>>>> 1033710e
+pub mod sea_query_extra;
 pub mod sql_common;
 
 #[cfg(feature = "rusqlite")]
