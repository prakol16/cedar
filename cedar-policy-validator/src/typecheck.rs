/*
 * Copyright 2022-2023 Amazon.com, Inc. or its affiliates. All Rights Reserved.
 *
 * Licensed under the Apache License, Version 2.0 (the "License");
 * you may not use this file except in compliance with the License.
 * You may obtain a copy of the License at
 *
 *      https://www.apache.org/licenses/LICENSE-2.0
 *
 * Unless required by applicable law or agreed to in writing, software
 * distributed under the License is distributed on an "AS IS" BASIS,
 * WITHOUT WARRANTIES OR CONDITIONS OF ANY KIND, either express or implied.
 * See the License for the specific language governing permissions and
 * limitations under the License.
 */

//! Implements typechecking for Cedar policies. Typechecking is done using
//! the `Typechecker` struct by calling the `typecheck_policy` method given a
//! policy.

mod test_expr;
mod test_extensions;
mod test_namespace;
mod test_optional_attributes;
mod test_policy;
mod test_strict;
mod test_type_annotation;
mod test_unspecified_entity;
mod test_utils;

use std::{
    borrow::Cow,
    collections::{HashMap, HashSet},
    iter::zip,
};

use crate::{
    extension_schema::{ExtensionFunctionType, ExtensionSchema},
    extensions::all_available_extension_schemas,
    fuzzy_match::fuzzy_search,
    schema::{
        is_action_entity_type, ActionHeadVar, HeadVar, PrincipalOrResourceHeadVar, ValidatorSchema,
    },
    types::{AttributeType, Effect, EffectSet, EntityRecordKind, OpenTag, RequestEnv, Type},
    AttributeAccess, ValidationMode,
};

use super::type_error::TypeError;

use cedar_policy_core::ast::{
    BinaryOp, EntityType, EntityUID, Expr, ExprBuilder, ExprKind, Literal, Name,
    PrincipalOrResourceConstraint, SlotId, Template, UnaryOp, Var,
};
use itertools::Itertools;

const REQUIRED_STACK_SPACE: usize = 1024 * 100;

/// TypecheckAnswer holds the result of typechecking an expression.
#[derive(Debug, Eq, PartialEq)]
pub(crate) enum TypecheckAnswer<'a> {
    /// Typechecking succeeded, and we know the type and a possibly empty effect
    /// set for the expression. The effect set is the set of
    /// (expression, attribute) pairs that are known as safe to access under the
    /// assumption that the expression evaluates to true.
    TypecheckSuccess {
        expr_type: Expr<Option<Type>>,
        expr_effect: EffectSet<'a>,
    },
    /// Typechecking failed. We might still be able to know the type of the
    /// overall expression, but not always. For instance, an `&&` expression
    /// will always have type `boolean`, so we populate `expr_recovery_type`
    /// with `Some(boolean)` even when there is a type error in the expression.
    TypecheckFail {
        expr_recovery_type: Expr<Option<Type>>,
    },

    /// RecursionLimit Reached
    RecursionLimit,
}

impl<'a> TypecheckAnswer<'a> {
    /// Construct a successful TypecheckAnswer with a type but with an empty
    /// effect set.
    pub fn success(expr_type: Expr<Option<Type>>) -> Self {
        Self::TypecheckSuccess {
            expr_type,
            expr_effect: EffectSet::new(),
        }
    }

    /// Construct a successful TypecheckAnswer with a type and an effect.
    pub fn success_with_effect(expr_type: Expr<Option<Type>>, expr_effect: EffectSet<'a>) -> Self {
        Self::TypecheckSuccess {
            expr_type,
            expr_effect,
        }
    }

    /// Construct a failing TypecheckAnswer with a type.
    pub fn fail(expr_type: Expr<Option<Type>>) -> Self {
        Self::TypecheckFail {
            expr_recovery_type: expr_type,
        }
    }

    /// Check if this TypecheckAnswer contains a particular type. It
    /// contains a type if the type annotated AST contains `Some`
    /// of the argument type at its root.
    pub fn contains_type(&self, ty: &Type) -> bool {
        match self {
            TypecheckAnswer::TypecheckSuccess { expr_type, .. } => Some(expr_type),
            TypecheckAnswer::TypecheckFail { expr_recovery_type } => Some(expr_recovery_type),
            TypecheckAnswer::RecursionLimit => None,
        }
        .and_then(|e| e.data().as_ref())
            == Some(ty)
    }

    pub fn into_typed_expr(self) -> Option<Expr<Option<Type>>> {
        match self {
            TypecheckAnswer::TypecheckSuccess { expr_type, .. } => Some(expr_type),
            TypecheckAnswer::TypecheckFail { expr_recovery_type } => Some(expr_recovery_type),
            TypecheckAnswer::RecursionLimit => None,
        }
    }

    /// Return true if this represents successful typechecking.
    pub fn typechecked(&self) -> bool {
        match self {
            TypecheckAnswer::TypecheckSuccess { .. } => true,
            TypecheckAnswer::TypecheckFail { .. } => false,
            TypecheckAnswer::RecursionLimit => false,
        }
    }

    /// Transform the effect of this TypecheckAnswer without modifying the
    /// success or type.
    pub fn map_effect<F>(self, f: F) -> Self
    where
        F: FnOnce(EffectSet<'a>) -> EffectSet<'a>,
    {
        match self {
            TypecheckAnswer::TypecheckSuccess {
                expr_type,
                expr_effect,
            } => TypecheckAnswer::TypecheckSuccess {
                expr_type,
                expr_effect: f(expr_effect),
            },
            TypecheckAnswer::TypecheckFail { .. } => self,
            TypecheckAnswer::RecursionLimit => self,
        }
    }

    /// Convert this TypecheckAnswer into an equivalent answer for an expression
    /// that has failed to typecheck. If this is already TypecheckFail, then no
    /// change is required, otherwise, a TypecheckFail is constructed containing
    /// `Some` of the `expr_type`.
    pub fn into_fail(self) -> Self {
        match self {
            TypecheckAnswer::TypecheckSuccess { expr_type, .. } => TypecheckAnswer::fail(expr_type),
            TypecheckAnswer::TypecheckFail { .. } => self,
            TypecheckAnswer::RecursionLimit => self,
        }
    }

    /// Sequence another typechecking operation after this answer. The result of
    /// the operation will be adjusted to be a TypecheckFail if this is a
    /// TypecheckFail, otherwise it will be returned unaltered.
    pub fn then_typecheck<F>(self, f: F) -> Self
    where
        F: FnOnce(Expr<Option<Type>>, EffectSet<'a>) -> TypecheckAnswer<'a>,
    {
        match self {
            TypecheckAnswer::TypecheckSuccess {
                expr_type,
                expr_effect,
            } => f(expr_type, expr_effect),
            TypecheckAnswer::TypecheckFail { expr_recovery_type } => {
                f(expr_recovery_type, EffectSet::new()).into_fail()
            }
            TypecheckAnswer::RecursionLimit => self,
        }
    }

    /// Sequence another typechecking operation after all of the typechecking
    /// answers in the argument. The result of the operation is adjusted in the
    /// same manner as in `then_typecheck`, but accounts for the all the
    /// TypecheckAnswers.
    pub fn sequence_all_then_typecheck<F>(
        answers: impl IntoIterator<Item = TypecheckAnswer<'a>>,
        f: F,
    ) -> TypecheckAnswer<'a>
    where
        F: FnOnce(Vec<(Expr<Option<Type>>, EffectSet<'a>)>) -> TypecheckAnswer<'a>,
    {
        let mut unwrapped = Vec::new();
        let mut any_failed = false;
        let mut recusion_limit_reached = false;
        for ans in answers {
            any_failed |= !ans.typechecked();
            unwrapped.push(match ans {
                TypecheckAnswer::TypecheckSuccess {
                    expr_type,
                    expr_effect,
                } => (expr_type, expr_effect),
                TypecheckAnswer::TypecheckFail { expr_recovery_type } => {
                    (expr_recovery_type, EffectSet::new())
                }
                TypecheckAnswer::RecursionLimit => {
                    recusion_limit_reached = true;
                    break;
                }
            });
        }

        let ans = f(unwrapped);
        if recusion_limit_reached {
            TypecheckAnswer::RecursionLimit
        } else if any_failed {
            ans.into_fail()
        } else {
            ans
        }
    }
}

/// Basic result for typechecking
#[derive(Debug)]
pub enum PolicyCheck {
    /// Policy will evaluate to a bool
    Success(Expr<Option<Type>>),
    /// Policy will always evaluate to false, and may have errors
    Irrelevant(Vec<TypeError>),
    /// Policy will have errors
    Fail(Vec<TypeError>),
}

/// This structure implements typechecking for Cedar policies through the
/// entry point `typecheck_policy`.
#[derive(Debug)]
pub struct Typechecker<'a> {
    schema: &'a ValidatorSchema,
    extensions: HashMap<Name, ExtensionSchema>,
    mode: ValidationMode,
}

impl<'a> Typechecker<'a> {
    /// Construct a new typechecker.
    pub fn new(schema: &'a ValidatorSchema, mode: ValidationMode) -> Typechecker<'a> {
        // Set the extensions using `all_available_extension_schemas`.
        let extensions = all_available_extension_schemas()
            .into_iter()
            .map(|ext| (ext.name().clone(), ext))
            .collect();
        Self {
            schema,
            extensions,
            mode,
        }
    }

    /// The main entry point for typechecking policies. This method takes a
    /// policy and a mutable `Vec` used to output type errors. Typechecking
    /// ensures that the policy expression has type boolean. If typechecking
    /// succeeds, then the method will return true, and no items will be
    /// added to the output list. Otherwise, the function returns false and the
    /// output list is populated with any errors encountered while typechecking.
    pub fn typecheck_policy(&self, t: &Template, type_errors: &mut HashSet<TypeError>) -> bool {
        let typecheck_answers = self.typecheck_by_request_env(t);

        // consolidate the results from each query environment
        let (all_false, all_succ) = typecheck_answers.into_iter().fold(
            (true, true),
            |(all_false, all_succ), (_, check)| match check {
                PolicyCheck::Success(_) => (false, all_succ),
                PolicyCheck::Irrelevant(err) => {
                    let no_err = err.is_empty();
                    type_errors.extend(err);
                    (all_false, all_succ && no_err)
                }
                PolicyCheck::Fail(err) => {
                    type_errors.extend(err);
                    (false, false)
                }
            },
        );

        // If every policy typechecked with type false, then the policy cannot
        // possibly apply to any request.
        if all_false {
            type_errors.insert(TypeError::impossible_policy(t.condition()));
            false
        } else {
            all_succ
        }
    }

    /// Secondary entry point for typechecking requests. This method takes a policy and
    /// typechecks it under every schema-defined request environment. The result contains
    /// these environments and the individual typechecking response for each, in no
    /// particular order.
    pub fn typecheck_by_request_env<'b>(
        &'b self,
        t: &'b Template,
    ) -> Vec<(RequestEnv, PolicyCheck)> {
        self.apply_typecheck_fn_by_request_env(t, |request, expr| {
            let mut type_errors = Vec::new();
            let empty_prior_eff = EffectSet::new();
            let ty = self.expect_type(
                request,
                &empty_prior_eff,
                expr,
                Type::primitive_boolean(),
                &mut type_errors,
            );

            let is_false = ty.contains_type(&Type::singleton_boolean(false));
            match (is_false, ty.typechecked(), ty.into_typed_expr()) {
                (false, true, None) => PolicyCheck::Fail(type_errors),
                (false, true, Some(e)) => PolicyCheck::Success(e),
                (false, false, _) => PolicyCheck::Fail(type_errors),
                (true, _, _) => PolicyCheck::Irrelevant(type_errors),
            }
        })
    }

    /// Utility abstracting the common logic for strict and regular typechecking
    /// by request environment.
    fn apply_typecheck_fn_by_request_env<'b, F, C>(
        &'b self,
        t: &'b Template,
        typecheck_fn: F,
    ) -> Vec<(RequestEnv, C)>
    where
        F: Fn(&RequestEnv, &Expr) -> C,
    {
        let mut result_checks = Vec::new();

        // Validate each (principal, resource) pair with the substituted policy
        // for the corresponding action. Implemented as for loop to make it
        // explicit that `expect_type` will be called for every element of
        // request_env without short circuiting.
        let policy_condition = &t.condition();
        for requeste in self
            .unlinked_request_envs()
            .flat_map(|env| self.link_request_env(env, t))
        {
            let check = typecheck_fn(&requeste, policy_condition);
            result_checks.push((requeste, check))
        }
        result_checks
    }

    /// Additional entry point for typechecking requests. This method takes a slice
    /// over policies and typechecks each under every schema-defined request environment.
    ///
    /// The result contains these environments in no particular order, but each list of
    /// policy checks will always match the original order.
    pub fn multi_typecheck_by_request_env(
        &self,
        policy_templates: &[&Template],
    ) -> Vec<(RequestEnv, Vec<PolicyCheck>)> {
        let mut env_checks = Vec::new();
        for request in self.unlinked_request_envs() {
            let mut policy_checks = Vec::new();
            for t in policy_templates.iter() {
                let condition_expr = t.condition();
                for linked_env in self.link_request_env(request.clone(), t) {
                    let mut type_errors = Vec::new();
                    let empty_prior_eff = EffectSet::new();
                    let ty = self.expect_type(
                        &linked_env,
                        &empty_prior_eff,
                        &condition_expr,
                        Type::primitive_boolean(),
                        &mut type_errors,
                    );

                    let is_false = ty.contains_type(&Type::singleton_boolean(false));
                    match (is_false, ty.typechecked(), ty.into_typed_expr()) {
                        (false, true, None) => policy_checks.push(PolicyCheck::Fail(type_errors)),
                        (false, true, Some(e)) => policy_checks.push(PolicyCheck::Success(e)),
                        (false, false, _) => policy_checks.push(PolicyCheck::Fail(type_errors)),
                        (true, _, _) => policy_checks.push(PolicyCheck::Irrelevant(type_errors)),
                    }
                }
            }
            env_checks.push((request, policy_checks));
        }
        env_checks
    }

    fn unlinked_request_envs(&self) -> impl Iterator<Item = RequestEnv> + '_ {
        // Gather all of the actions declared in the schema.
        let all_actions = self
            .schema
            .known_action_ids()
            .filter_map(|a| self.schema.get_action_id(a));

        // For every action compute the cross product of the principal and
        // resource applies_to sets.
        all_actions.flat_map(move |action| {
            action
                .applies_to
                .applicable_principal_types()
                .flat_map(move |principal| {
                    action
                        .applies_to
                        .applicable_resource_types()
                        .map(move |resource| RequestEnv {
                            principal,
                            action: &action.name,
                            resource,
                            context: &action.context,
                            principal_slot: None,
                            resource_slot: None,
                        })
                })
        })
    }

    /// Given a request environment and a template, return new environments
    /// formed by instantiating template slots with possible entity types.
    fn link_request_env<'b>(
        &'b self,
        env: RequestEnv<'b>,
        t: &'b Template,
    ) -> impl Iterator<Item = RequestEnv> + 'b {
        self.possible_slot_instantiations(
            t,
            SlotId::principal(),
            env.principal,
            t.principal_constraint().as_inner(),
        )
        .flat_map(move |p_slot| {
            self.possible_slot_instantiations(
                t,
                SlotId::resource(),
                env.resource,
                t.resource_constraint().as_inner(),
            )
            .map(move |r_slot| RequestEnv {
                principal: env.principal,
                action: env.action,
                resource: env.resource,
                context: env.context,
                principal_slot: p_slot.clone(),
                resource_slot: r_slot.clone(),
            })
        })
    }

    /// Get the entity types which could instantiate the slot given in this
    /// template based on the policy scope constraints. We use this function to
    /// avoid typechecking with slot bindings that will always be false based
    /// only on the scope constraints.
    fn possible_slot_instantiations(
        &self,
        t: &Template,
        slot_id: SlotId,
        var: &'a EntityType,
        constraint: &PrincipalOrResourceConstraint,
    ) -> Box<dyn Iterator<Item = Option<EntityType>> + 'a> {
        if t.slots().contains(&slot_id) {
            let all_entity_types = self.schema.entity_types();
            match constraint {
                // The condition is `var = ?slot`, so the policy can only apply
                // if the slot has the same entity type as `var`.
                PrincipalOrResourceConstraint::Eq(_) => {
                    Box::new(std::iter::once(Some(var.clone())))
                }
                // The condition is `var in ?slot`, so the policy can only apply
                // if the var is some descendant of the slot.
                PrincipalOrResourceConstraint::In(_) => Box::new(
                    all_entity_types
                        .filter(|(_, ety)| ety.has_descendant_entity_type(var))
                        .map(|(name, _)| Some(EntityType::Concrete(name.clone())))
                        .chain(std::iter::once(Some(var.clone()))),
                ),
                // The template uses the slot, but without a scope constraint.
                // This can't happen for the moment because slots may only
                // appear in head constraints, but if we ever see this, then the
                // only correct way to proceed is by returning all entity types
                // as possible instantiations.
                PrincipalOrResourceConstraint::Any => Box::new(
                    all_entity_types.map(|(name, _)| Some(EntityType::Concrete(name.clone()))),
                ),
            }
        } else {
            // If the template does not contain this slot, then we don't need to
            // consider its instantiations..
            Box::new(std::iter::once(None))
        }
    }

<<<<<<< HEAD
    pub fn typecheck_expr_strict(
        &self,
        request_env: &RequestEnv,
        e: &Expr,
        expected_type: Type,
        type_errors: &mut Vec<TypeError>,
    ) -> Option<Expr<Option<Type>>> {
        let result = self.typecheck_strict(request_env, e, expected_type, type_errors);
        if result.typechecked() {
            result.into_typed_expr()
        } else {
            None
        }
    }

    fn typecheck_strict<'b>(
        &self,
        request_env: &RequestEnv,
        e: &'b Expr,
        expected_type: Type,
        type_errors: &mut Vec<TypeError>,
    ) -> TypecheckAnswer<'b> {
        let empty_prior_eff = EffectSet::new();
        let tc_ans = self.expect_type(request_env, &empty_prior_eff, e, expected_type, type_errors);

        tc_ans.then_typecheck(|annot_expr, _| self.strict_transform(&annot_expr, type_errors))
    }

    fn check_all_types_compat_acts(elems_types: &HashSet<&Option<Type>>) -> bool {
        let mut action_entity_namespace: Option<String> = None;
        return elems_types.iter().all(|ot| match ot {
            None => false,
            Some(t) => match t {
                Type::EntityOrRecord(EntityRecordKind::ActionEntity { .. }) => true,
                Type::EntityOrRecord(EntityRecordKind::Entity(lub)) => {
                    match lub.get_single_entity() {
                        Some(n) => {
                            if is_action_entity_type(n) {
                                match &action_entity_namespace {
                                    Some(ns) => n.namespace().eq(&ns.clone()),
                                    None => {
                                        action_entity_namespace = Some(n.namespace());
                                        true
                                    }
                                }
                            } else {
                                false
                            }
                        }
                        None => false,
                    }
                }
                _ => false,
            },
        });
    }

    fn strict_transform<'b>(
        &self,
        e: &Expr<Option<Type>>,
        type_errors: &mut Vec<TypeError>,
    ) -> TypecheckAnswer<'b> {
        #[cfg(not(target_arch = "wasm32"))]
        if stacker::remaining_stack().unwrap_or(0) < REQUIRED_STACK_SPACE {
            return TypecheckAnswer::RecursionLimit;
        }
        match e.data() {
            // If the validator could conclude that an expression is always true
            // or always false (encoded as the singleton boolean types
            // `Type::True` and `Type::False`), then we return a constant
            // `true` or `false` expression. The type of the constant expression
            // is `Boolean` in either case because strictly typed expressions
            // may not use the singleton boolean types.
            Some(Type::True) => TypecheckAnswer::success(
                ExprBuilder::with_data(Some(Type::primitive_boolean())).val(true),
            ),
            Some(Type::False) => TypecheckAnswer::success(
                ExprBuilder::with_data(Some(Type::primitive_boolean())).val(false),
            ),
            _ => match e.expr_kind() {
                // These are leaves of the AST, so no further work is done.
                ExprKind::Lit(_)
                | ExprKind::Var(_)
                | ExprKind::Slot(_)
                | ExprKind::Unknown { .. } => TypecheckAnswer::success(e.clone()),

                ExprKind::If {
                    test_expr,
                    then_expr,
                    else_expr,
                } => {
                    match test_expr.data() {
                        // When the guard of an `if` expression always evaluates to
                        // the same constant boolean value, we can eliminate one of
                        // the branches without applying the strict transformation
                        // to it because it will never be evaluated. The guard is
                        // also eliminated.
                        Some(Type::True) => self.strict_transform(then_expr, type_errors),
                        Some(Type::False) => self.strict_transform(else_expr, type_errors),

                        // The guard is not `True` or `False`. Assuming that `e`
                        // passed the validator, we know it's `Boolean`, so either
                        // the `then` or `else` branches may be evaluated. Strict
                        // validation requires that their strict types are
                        // equivalent.
                        _ => {
                            let test_ans = self.strict_transform(test_expr, type_errors);
                            let then_ans = self.strict_transform(then_expr, type_errors);
                            let else_ans = self.strict_transform(else_expr, type_errors);
                            then_ans.then_typecheck(|then_strict, _| {
                                else_ans.then_typecheck(|else_strict, _| {
                                    test_ans.then_typecheck(|test_strict, _| {
                                        let strict_expr = ExprBuilder::with_data(e.data().clone())
                                            .ite(
                                                test_strict,
                                                then_strict.clone(),
                                                else_strict.clone(),
                                            );
                                        // If either branch was not assigned a type,
                                        // we do not conclude that they have different
                                        // types.  Note that we have already raised a
                                        // type error whenever a type is `None`, so there
                                        // are no soundness issues.
                                        match (then_strict.data(), else_strict.data()) {
                                            (Some(ty_then), Some(ty_else))
                                                if !Self::unify_strict_types(ty_then, ty_else) =>
                                            {
                                                // Only generate a new type error when the
                                                // types have a LUB. If the don't have a
                                                // lub, the first typechecking pass already
                                                // reported an error.
                                                let has_lub = Type::least_upper_bound(
                                                    self.schema,
                                                    ty_then,
                                                    ty_else,
                                                )
                                                .is_some();
                                                if has_lub {
                                                    type_errors.push(TypeError::types_must_match(
                                                        e.clone(),
                                                        [ty_then.clone(), ty_else.clone()],
                                                    ));
                                                }
                                                TypecheckAnswer::fail(strict_expr)
                                            }

                                            _ => TypecheckAnswer::success(strict_expr),
                                        }
                                    })
                                })
                            })
                        }
                    }
                }

                ExprKind::BinaryApp { .. } => self.strict_transform_binary(e, type_errors),

                // The elements of a set must share a single type. We
                // additionally require that they cannot be empty. This is not a
                // hard requirement for strict validation, but the current
                // validator can't assign a type to empty set literals, which is
                // required by the analyzer.
                ExprKind::Set(elems) => {
                    let elems_strict_answers = elems
                        .iter()
                        .map(|e| self.strict_transform(e, type_errors))
                        .collect::<Vec<_>>();
                    TypecheckAnswer::sequence_all_then_typecheck(
                        elems_strict_answers,
                        |elems_strict_unwrapped| {
                            let elems_strict_exprs: Vec<_> =
                                elems_strict_unwrapped.into_iter().map(|(e, _)| e).collect();
                            let strict_expr = ExprBuilder::with_data(e.data().clone())
                                .set(elems_strict_exprs.clone());

                            let elems_types = elems_strict_exprs
                                .iter()
                                .map(|e| e.data())
                                .collect::<HashSet<_>>();

                            let all_contained_types_are_compatable_actions =
                                Self::check_all_types_compat_acts(&elems_types);

                            // Check that the type of all elements of the set
                            // can unify. This ensures that the all have the
                            // same type up to the limited subtyping allowed
                            // between True/False/Boolean.
                            let mut elems_types_iter = elems_types.iter();
                            let representative_type =
                                elems_types_iter.next().and_then(|t| t.as_ref());
                            let types_unify = representative_type
                                .map(|representative_type| {
                                    elems_types_iter
                                        .filter_map(|ty| ty.as_ref())
                                        .all(|ty| Self::unify_strict_types(representative_type, ty))
                                })
                                .unwrap_or(true);

                            let contains_one_type =
                                types_unify || all_contained_types_are_compatable_actions;
                            let is_non_empty = elems.len() != 0;

                            if !contains_one_type {
                                type_errors.push(TypeError::types_must_match(
                                    e.clone(),
                                    elems_types.into_iter().flatten().cloned(),
                                ));
                            }
                            if !is_non_empty {
                                type_errors.push(TypeError::empty_set_forbidden(e.clone()));
                            }

                            if contains_one_type && is_non_empty {
                                TypecheckAnswer::success(strict_expr)
                            } else {
                                TypecheckAnswer::fail(strict_expr)
                            }
                        },
                    )
                }

                // Extension type constructor functions requiring string
                // parsing should only be callable with literals. The functions
                // have a `check_arguments` function defined which is used by
                // the standard validator to ensure that the string can be
                // parsed.  The standard validator, however, allows calling
                // these functions with non-literal expression that might not
                // parse, so we have a
                ExprKind::ExtensionFunctionApp { fn_name, args } => {
                    let args_strict_answers = args
                        .iter()
                        .map(|e| self.strict_transform(e, type_errors))
                        .collect::<Vec<_>>();

                    TypecheckAnswer::sequence_all_then_typecheck(
                        args_strict_answers,
                        |args_strict_unwrapped| {
                            let strict_expr = ExprBuilder::with_data(e.data().clone())
                                .call_extension_fn(
                                    fn_name.clone(),
                                    args_strict_unwrapped.into_iter().map(|a| a.0).collect(),
                                );
                            let fn_has_arg_check = match self.lookup_extension_function(fn_name) {
                                Ok(f) => f.has_argument_check(),
                                // The function is not defined or is defined
                                // multiple times. An error was already raised by
                                // the standard typechecker.
                                Err(_) => false,
                            };
                            let args_args_lit = args
                                .iter()
                                .all(|e| matches!(e.expr_kind(), ExprKind::Lit(_)));
                            if !fn_has_arg_check || args_args_lit {
                                TypecheckAnswer::success(strict_expr)
                            } else {
                                type_errors.push(TypeError::non_lit_ext_constructor(e.clone()));
                                TypecheckAnswer::fail(strict_expr)
                            }
                        },
                    )
                }

                // All other expressions are also processed recursively. Any
                // expressions that can have types `Type` and `False` are
                // handled by the constant boolean expression rules. This
                // applies to, for example, `And` and `Or` expressions which can
                // short circuit to `true` or `false`.
                ExprKind::And { left, right } => {
                    let left_strict = self.strict_transform(left, type_errors);
                    left_strict.then_typecheck(|left_strict, _| {
                        let right_strict = self.strict_transform(right, type_errors);
                        right_strict.then_typecheck(|right_strict, _| {
                            TypecheckAnswer::success(
                                ExprBuilder::with_data(e.data().clone())
                                    .and(left_strict, right_strict),
                            )
                        })
                    })
                }
                ExprKind::Or { left, right } => {
                    let left_strict = self.strict_transform(left, type_errors);
                    left_strict.then_typecheck(|left_strict, _| {
                        let right_strict = self.strict_transform(right, type_errors);
                        right_strict.then_typecheck(|right_strict, _| {
                            TypecheckAnswer::success(
                                ExprBuilder::with_data(e.data().clone())
                                    .or(left_strict, right_strict),
                            )
                        })
                    })
                }

                ExprKind::UnaryApp { op, arg } => self
                    .strict_transform(arg, type_errors)
                    .then_typecheck(|strict_arg, _| {
                        TypecheckAnswer::success(
                            ExprBuilder::with_data(e.data().clone()).unary_app(*op, strict_arg),
                        )
                    }),
                ExprKind::MulByConst { arg, constant } => self
                    .strict_transform(arg, type_errors)
                    .then_typecheck(|strict_arg, _| {
                        TypecheckAnswer::success(
                            ExprBuilder::with_data(e.data().clone()).mul(strict_arg, *constant),
                        )
                    }),

                ExprKind::GetAttr { expr, attr } => self
                    .strict_transform(expr, type_errors)
                    .then_typecheck(|strict_expr, _| {
                        TypecheckAnswer::success(
                            ExprBuilder::with_data(e.data().clone())
                                .get_attr(strict_expr, attr.clone()),
                        )
                    }),
                ExprKind::HasAttr { expr, attr } => self
                    .strict_transform(expr, type_errors)
                    .then_typecheck(|strict_expr, _| {
                        TypecheckAnswer::success(
                            ExprBuilder::with_data(e.data().clone())
                                .has_attr(strict_expr, attr.clone()),
                        )
                    }),
                ExprKind::Like { expr, pattern } => self
                    .strict_transform(expr, type_errors)
                    .then_typecheck(|strict_expr, _| {
                        TypecheckAnswer::success(
                            ExprBuilder::with_data(e.data().clone())
                                .like(strict_expr, pattern.iter().cloned()),
                        )
                    }),
                ExprKind::Record { pairs } => {
                    let (attr_names, strict_attr_exprs): (Vec<_>, Vec<_>) = pairs
                        .iter()
                        .map(|(a, e)| (a.clone(), self.strict_transform(e, type_errors)))
                        .unzip();

                    TypecheckAnswer::sequence_all_then_typecheck(
                        strict_attr_exprs,
                        |strict_attr_exprs| {
                            TypecheckAnswer::success(
                                ExprBuilder::with_data(e.data().clone()).record(
                                    attr_names
                                        .into_iter()
                                        .zip(strict_attr_exprs.into_iter().map(|(e, _)| e)),
                                ),
                            )
                        },
                    )
                }
            },
        }
    }

    fn strict_transform_binary<'b>(
        &self,
        bin_expr: &Expr<Option<Type>>,
        type_errors: &mut Vec<TypeError>,
    ) -> TypecheckAnswer<'b> {
        let ExprKind::BinaryApp { op, arg1, arg2 } = bin_expr.expr_kind() else {
            panic!(
                "`strict_transform_binary` called with an expression kind other than `BinaryApp`"
            );
        };

        // Binary operators `==`, `contains`, `containsAll`, and `containsAny`
        // are restricted to operating on operands of the same type (or sets of
        // that type as appropriate).
        let arg1_strict = self.strict_transform(arg1, type_errors);
        let arg2_strict = self.strict_transform(arg2, type_errors);
        arg1_strict.then_typecheck(|arg1_strict, _| {
            arg2_strict.then_typecheck(|arg2_strict, _| {
                // If either operand was not assigned a type, then we should not
                // conclude that they have different types, as this raises
                // spurious errors. Note that we have already raised a type
                // error whenever a type is `None`, so there are no soundness
                // issues.
                match (arg1_strict.data(), arg2_strict.data()) {
                    (None, _) | (_, None) => TypecheckAnswer::success(
                        ExprBuilder::with_data(bin_expr.data().clone()).binary_app(
                            *op,
                            arg1_strict,
                            arg2_strict,
                        ),
                    ),
                    (Some(ty1), Some(ty2)) => {
                        let operand_types_match = match (op, arg1_strict.data(), arg2_strict.data())
                        {
                            (BinaryOp::Eq, Some(ty1), Some(ty2)) => {
                                Self::unify_strict_types(ty1, ty2)
                            }
                            // Assume that LHS is a set. This is checked by the
                            // standard typechecker.
                            (
                                BinaryOp::Contains,
                                Some(Type::Set {
                                    // This pattern causes us to assume that the set is not the empty set.
                                    // The empty set was already rejected by the strict validator, but it
                                    // can still show up here because we continue typechecking after
                                    // failure. It's fine to fall through to the catch-all case at the
                                    // bottom where no additional error will be raised.
                                    element_type: Some(elem_ty),
                                }),
                                Some(ty2),
                            ) => Self::unify_strict_types(elem_ty.as_ref(), ty2),
                            // Both args must be sets, but this is checked by
                            // the typechecker. Their elements must then be the
                            // same type, but, they're both sets, so we can just
                            // check for equality directly.
                            (
                                BinaryOp::ContainsAll | BinaryOp::ContainsAny,
                                Some(ty1),
                                Some(ty2),
                            ) => Self::unify_strict_types(ty1, ty2),
                            (BinaryOp::In, Some(ty1), Some(ty2)) => {
                                let ty2 = match ty2 {
                                    // If `element_type` is None then the second operand to `in` was an empty
                                    // set. An error was raised for this already, so it can fall through to
                                    // the catch-all at the next `match`.
                                    Type::Set { element_type } => {
                                        element_type.as_ref().map(|t| t.as_ref())
                                    }
                                    _ => Some(ty2),
                                };
                                match (ty1, ty2) {
                                    (
                                        Type::EntityOrRecord(EntityRecordKind::Entity(lub1)),
                                        Some(Type::EntityOrRecord(EntityRecordKind::Entity(lub2))),
                                    ) => {
                                        match (lub1.get_single_entity(), lub2.get_single_entity()) {
                                            (Some(entity_type_name1), Some(entity_type_name2)) => {
                                                let entity_type2 =
                                                    self.schema.get_entity_type(entity_type_name2);

                                                // Strict validation does not permit an `in` between unrelated
                                                // entity types.
                                                let is_same_entity_type =
                                                    entity_type_name1 == entity_type_name2;
                                                let is_descendant = match entity_type2 {
                                                    Some(entity2) => entity2
                                                        .descendants
                                                        .contains(entity_type_name1),
                                                    // The entity type does not exist. Even though an error
                                                    // was raised for an unknown entity type, it still makes
                                                    // sense to raise an error noting that strict validation
                                                    // would fail even if the entity type was declared.
                                                    None => false,
                                                };
                                                is_same_entity_type || is_descendant
                                            }
                                            // One of the operands has a non-singleton entity LUB type. This
                                            // implies that it did not strictly typecheck.
                                            _ => true,
                                        }
                                    }
                                    // AnyEntity cannot appear on either side of the `in`. This would effect
                                    // slots and unspecified entities, but an `in` with unspecified entities
                                    // is always `False` after standard typechecking, and we explicitly permit
                                    // slots below.
                                    (
                                        Type::EntityOrRecord(
                                            EntityRecordKind::AnyEntity
                                            | EntityRecordKind::Entity(_),
                                        ),
                                        Some(Type::EntityOrRecord(
                                            EntityRecordKind::AnyEntity
                                            | EntityRecordKind::Entity(_)
                                            | EntityRecordKind::ActionEntity { .. },
                                        )),
                                    ) => false,
                                    // `in` is applied to a type that was either not an entity/set-of-entity or
                                    // was an empty set. The typechecker already raised an error for this, so
                                    // it doesn't make sense to also complain that the types don't match.
                                    _ => true,
                                }
                            }
                            // No extra checking is required for the remaining binary operators.
                            _ => true,
                        };

                        // Arg2 has type `AnyEntity` when it is a template slot.
                        // This would normally fail the strict check, but we
                        // want to let slots through so that templates are not
                        // always rejected by the strict validator. For every
                        // instantiation of the slots in a template, either that
                        // instantiation passes strict validation or we can
                        // conclude the instantiation evaluates to `false`.
                        let arg2_is_slot = matches!(arg2.expr_kind(), ExprKind::Slot(_));

                        if arg2_is_slot || operand_types_match {
                            TypecheckAnswer::success(
                                ExprBuilder::with_data(bin_expr.data().clone()).binary_app(
                                    *op,
                                    arg1_strict,
                                    arg2_strict,
                                ),
                            )
                        } else {
                            type_errors.push(TypeError::types_must_match(
                                bin_expr.clone(),
                                [ty1.clone(), ty2.clone()],
                            ));
                            TypecheckAnswer::fail(
                                ExprBuilder::with_data(bin_expr.data().clone()).binary_app(
                                    *op,
                                    arg1_strict,
                                    arg2_strict,
                                ),
                            )
                        }
                    }
                }
            })
        })
    }

    pub(crate) fn unify_strict_types(actual: &Type, expected: &Type) -> bool {
        match (actual, expected) {
            (
                Type::True
                | Type::False
                | Type::Primitive {
                    primitive_type: Primitive::Bool,
                },
                Type::True
                | Type::False
                | Type::Primitive {
                    primitive_type: Primitive::Bool,
                },
            ) => true,
            (
                Type::Set {
                    element_type: Some(ety1),
                },
                Type::Set {
                    element_type: Some(ety2),
                },
            ) => Self::unify_strict_types(ety1, ety2),
            (
                Type::EntityOrRecord(EntityRecordKind::Record {
                    attrs: attrs1,
                    open_attributes: open1,
                }),
                Type::EntityOrRecord(EntityRecordKind::Record {
                    attrs: attrs2,
                    open_attributes: open2,
                }),
            ) => {
                let keys1 = attrs1.attrs.keys().collect::<HashSet<_>>();
                let keys2 = attrs2.attrs.keys().collect::<HashSet<_>>();
                open1 == open2
                    && keys1 == keys2
                    && attrs1.iter().all(|(k, attr1)| {
                        // PANIC SAFETY: The attribute keys sets are equal. `k` is a key in `attr1`, so it must be a key in `attrs2`.
                        #[allow(clippy::expect_used)]
                        let attr2 = attrs2
                            .get_attr(k)
                            .expect("Guarded by `keys1` == `keys2`, and `k` is a key in `keys1`.");
                        attr2.is_required == attr1.is_required
                            && Self::unify_strict_types(&attr1.attr_type, &attr2.attr_type)
                    })
            }
            _ => actual == expected,
        }
    }

=======
>>>>>>> c0128a98
    /// This method handles the majority of the work. Given an expression,
    /// the type for the request, and the a prior effect context for the
    /// expression, return the result of typechecking the expression, and add
    /// any errors encountered into the type_errors list. The result of
    /// typechecking contains the type of the expression, any current effect of
    /// the expression, and a flag indicating whether the expression
    /// successfully typechecked.
    fn typecheck<'b>(
        &self,
        request_env: &RequestEnv,
        prior_eff: &EffectSet<'b>,
        e: &'b Expr,
        type_errors: &mut Vec<TypeError>,
    ) -> TypecheckAnswer<'b> {
        #[cfg(not(target_arch = "wasm32"))]
        if stacker::remaining_stack().unwrap_or(0) < REQUIRED_STACK_SPACE {
            return TypecheckAnswer::RecursionLimit;
        }

        match e.expr_kind() {
            // Principal, resource, and context have types defined by
            // the request type.
            ExprKind::Var(Var::Principal) => TypecheckAnswer::success(
                ExprBuilder::with_data(Some(Type::possibly_unspecified_entity_reference(
                    request_env.principal.clone(),
                )))
                .with_same_source_info(e)
                .var(Var::Principal),
            ),
            // While the EntityUID for Action is held in the request context,
            // entity types do not consider the id of the entity (only the
            // entity type), so the type of Action is only the entity type name
            // taken from the euid.
            ExprKind::Var(Var::Action) => {
                let ty = if matches!(request_env.action.entity_type(), EntityType::Unspecified) {
                    // The action entity may be unspecified. In this case it has
                    // type AnyEntity
                    Some(Type::any_entity_reference())
                } else {
                    // This returns `None` if the action entity is not defined
                    // in the schema which will cause a typecheck fail in the
                    // match below.
                    Type::euid_literal(request_env.action.clone(), self.schema)
                };

                match ty {
                    Some(ty) => TypecheckAnswer::success(
                        ExprBuilder::with_data(Some(ty))
                            .with_same_source_info(e)
                            .var(Var::Action),
                    ),
                    None => TypecheckAnswer::fail(
                        ExprBuilder::new().with_same_source_info(e).var(Var::Action),
                    ),
                }
            }
            ExprKind::Var(Var::Resource) => TypecheckAnswer::success(
                ExprBuilder::with_data(Some(Type::possibly_unspecified_entity_reference(
                    request_env.resource.clone(),
                )))
                .with_same_source_info(e)
                .var(Var::Resource),
            ),
            ExprKind::Var(Var::Context) => TypecheckAnswer::success(
                ExprBuilder::with_data(Some(Type::record_with_attributes(
                    request_env.context.clone(),
                    OpenTag::ClosedAttributes,
                )))
                .with_same_source_info(e)
                .var(Var::Context),
            ),
            ExprKind::Unknown {
                name,
                type_annotation,
            } => match type_annotation {
                None => TypecheckAnswer::fail(
                    ExprBuilder::with_data(None)
                        .with_same_source_info(e)
                        .unknown(name.clone(), None),
                ),
                Some(t) => TypecheckAnswer::success(
                    ExprBuilder::with_data(Some(t.clone().into()))
                        .with_same_source_info(e)
                        .unknown(name.clone(), Some(t.clone())),
                ),
            },
            // Template Slots, always has to be an entity.
            ExprKind::Slot(slotid) => TypecheckAnswer::success(
                ExprBuilder::with_data(Some(if slotid.is_principal() {
                    request_env
                        .principal_slot
                        .clone()
                        .map(Type::possibly_unspecified_entity_reference)
                        .unwrap_or(Type::any_entity_reference())
                } else if slotid.is_resource() {
                    request_env
                        .resource_slot
                        .clone()
                        .map(Type::possibly_unspecified_entity_reference)
                        .unwrap_or(Type::any_entity_reference())
                } else {
                    Type::any_entity_reference()
                }))
                .with_same_source_info(e)
                .slot(*slotid),
            ),

            // Literal booleans get singleton type according to their value.
            ExprKind::Lit(Literal::Bool(val)) => TypecheckAnswer::success(
                ExprBuilder::with_data(Some(Type::singleton_boolean(*val)))
                    .with_same_source_info(e)
                    .val(*val),
            ),
            // Other literal primitive values have the type of that primitive value.
            ExprKind::Lit(Literal::Long(val)) => TypecheckAnswer::success(
                ExprBuilder::with_data(Some(Type::primitive_long()))
                    .with_same_source_info(e)
                    .val(*val),
            ),
            ExprKind::Lit(Literal::String(val)) => TypecheckAnswer::success(
                ExprBuilder::with_data(Some(Type::primitive_string()))
                    .with_same_source_info(e)
                    .val(val.clone()),
            ),

            // Literal entity reference have a type based on the entity type
            // that can be looked up in the schema.
            ExprKind::Lit(Literal::EntityUID(euid)) => {
                // Unknown entity types/actions ids and unspecified entities will be
                // detected by a different part of the validator, so a TypeError is
                // not generated here. We still return `TypecheckFail` so that
                // typechecking is not considered successful.
                match Type::euid_literal((**euid).clone(), self.schema) {
                    Some(ty) => TypecheckAnswer::success(
                        ExprBuilder::with_data(Some(ty))
                            .with_same_source_info(e)
                            .val(euid.clone()),
                    ),
                    None => TypecheckAnswer::fail(
                        ExprBuilder::new()
                            .with_same_source_info(e)
                            .val(euid.clone()),
                    ),
                }
            }

            ExprKind::If {
                test_expr,
                then_expr,
                else_expr,
            } => {
                // The guard expression must be boolean.
                let ans_test = self.expect_type(
                    request_env,
                    prior_eff,
                    test_expr,
                    Type::primitive_boolean(),
                    type_errors,
                );
                ans_test.then_typecheck(|typ_test, eff_test| {
                    // If the guard has type `true` or `false`, we short circuit,
                    // looking at only the relevant branch.
                    if typ_test.data() == &Some(Type::singleton_boolean(true)) {
                        // The `then` branch needs to be typechecked using the
                        // prior effect of the `if` and any new effect generated
                        // by `test`. This enables an attribute access
                        // `principal.foo` after a condition `principal has foo`.
                        let ans_then = self.typecheck(
                            request_env,
                            &prior_eff.union(&eff_test),
                            then_expr,
                            type_errors,
                        );

                        ans_then.then_typecheck(|typ_then, eff_then| {
                            TypecheckAnswer::success_with_effect(
                                typ_then,
                                // The output effect of the whole `if` expression also
                                // needs to contain the effect of the condition.
                                eff_then.union(&eff_test),
                            )
                        })
                    } else if typ_test.data() == &Some(Type::singleton_boolean(false)) {
                        // The `else` branch cannot use the `test` effect since
                        // we know in the `else` branch that the condition
                        // evaluated to `false`. It still can use the original
                        // prior effect.
                        let ans_else =
                            self.typecheck(request_env, prior_eff, else_expr, type_errors);

                        ans_else.then_typecheck(|typ_else, eff_else| {
                            TypecheckAnswer::success_with_effect(typ_else, eff_else)
                        })
                    } else {
                        // When we don't short circuit, the `then` and `else`
                        // branches are individually typechecked with the same
                        // prior effects are in their individual cases.
                        let ans_then = self
                            .typecheck(
                                request_env,
                                &prior_eff.union(&eff_test),
                                then_expr,
                                type_errors,
                            )
                            .map_effect(|ef| ef.union(&eff_test));
                        let ans_else =
                            self.typecheck(request_env, prior_eff, else_expr, type_errors);
                        // The type of the if expression is then the least
                        // upper bound of the types of the then and else
                        // branches.  If either of these fails to typecheck, the
                        // other is still be typechecked to detect errors that
                        // may exist in that branch. This failure, in addition
                        // to any failure that may have occurred in the test
                        // expression, will propagate to final TypecheckAnswer.
                        ans_then.then_typecheck(|typ_then, eff_then| {
                            ans_else.then_typecheck(|typ_else, eff_else| {
                                let lub_ty = self.least_upper_bound_or_error(
                                    e,
                                    vec![typ_then.data().clone(), typ_else.data().clone()],
                                    type_errors,
                                );
                                let has_lub = lub_ty.is_some();
                                let annot_expr = ExprBuilder::with_data(lub_ty)
                                    .with_same_source_info(e)
                                    .ite(typ_test, typ_then, typ_else);
                                if has_lub {
                                    // Effect is not handled in the LUB computation,
                                    // so we need to compute the effect here. When
                                    // the `||` evaluates to `true`, we know that
                                    // one operand evaluated to true, but we don't
                                    // know which. This is handled by returning an
                                    // effect set that is the intersection of the
                                    // operand effect sets.
                                    TypecheckAnswer::success_with_effect(
                                        annot_expr,
                                        eff_else.intersect(&eff_then),
                                    )
                                } else {
                                    TypecheckAnswer::fail(annot_expr)
                                }
                            })
                        })
                    }
                })
            }

            ExprKind::And { left, right } => {
                let ans_left = self.expect_type(
                    request_env,
                    prior_eff,
                    left,
                    Type::primitive_boolean(),
                    type_errors,
                );
                ans_left.then_typecheck(|typ_left, eff_left| {
                    match typ_left.data() {
                        // First argument is false, so short circuit the `&&` to
                        // false _without_ typechecking the second argument.
                        // Since the type of the `&&` is `false`, it is known to
                        // always evaluate to `false` at run time. The `&&`
                        // expression typechecks with an empty effect rather
                        // than the effect of the lhs.
                        // The right operand is not typechecked, so it is not
                        // included in the type annotated AST.
                        Some(Type::False) => TypecheckAnswer::success(typ_left),
                        _ => {
                            // Similar to the `then` branch of an `if`
                            // expression, the rhs of an `&&` is typechecked
                            // using an updated prior effect that includes
                            // effect learned from the lhs to enable
                            // typechecking expressions like
                            // `principal has foo && principal.foo`. This is
                            // valid because `&&` short circuits at run time, so
                            // the right will only be evaluated after the left
                            // evaluated to `true`.
                            let ans_right = self.expect_type(
                                request_env,
                                &prior_eff.union(&eff_left),
                                right,
                                Type::primitive_boolean(),
                                type_errors,
                            );
                            ans_right.then_typecheck(|typ_right, eff_right| {
                                match (typ_left.data(), typ_right.data()) {
                                    // The second argument is false, so the `&&`
                                    // is false. The effect is empty for the
                                    // same reason as when the first argument
                                    // was false.
                                    (Some(_), Some(Type::False)) => TypecheckAnswer::success(
                                        ExprBuilder::with_data(Some(Type::False))
                                            .with_same_source_info(e)
                                            .and(typ_left, typ_right),
                                    ),

                                    // When either argument is true, the result type is
                                    // the type of the other argument. Here, and
                                    // in the remaining successful cases, the
                                    // effect of the `&&` is the union of the
                                    // lhs and rhs because both operands must be
                                    // true for the whole `&&` to be true.
                                    (Some(_), Some(Type::True)) => {
                                        TypecheckAnswer::success_with_effect(
                                            ExprBuilder::with_data(typ_left.data().clone())
                                                .with_same_source_info(e)
                                                .and(typ_left, typ_right),
                                            eff_left.union(&eff_right),
                                        )
                                    }
                                    (Some(Type::True), Some(_)) => {
                                        TypecheckAnswer::success_with_effect(
                                            ExprBuilder::with_data(typ_right.data().clone())
                                                .with_same_source_info(e)
                                                .and(typ_left, typ_right),
                                            eff_right.union(&eff_right),
                                        )
                                    }

                                    // Neither argument was true or false, so we only
                                    // know the result type is boolean.
                                    (Some(_), Some(_)) => TypecheckAnswer::success_with_effect(
                                        ExprBuilder::with_data(Some(Type::primitive_boolean()))
                                            .with_same_source_info(e)
                                            .and(typ_left, typ_right),
                                        eff_left.union(&eff_right),
                                    ),

                                    // One or both of the left and the right failed to
                                    // typecheck, so the `&&` expression also fails.
                                    _ => TypecheckAnswer::fail(
                                        ExprBuilder::with_data(Some(Type::primitive_boolean()))
                                            .with_same_source_info(e)
                                            .and(typ_left, typ_right),
                                    ),
                                }
                            })
                        }
                    }
                })
            }

            // `||` follows the same pattern as `&&`, but with short circuiting
            // effect propagation adjusted as necessary.
            ExprKind::Or { left, right } => {
                let ans_left = self.expect_type(
                    request_env,
                    prior_eff,
                    left,
                    Type::primitive_boolean(),
                    type_errors,
                );
                ans_left.then_typecheck(|ty_expr_left, eff_left| match ty_expr_left.data() {
                    // Contrary to `&&` where short circuiting did not permit
                    // any effect, an effect can be maintained when short
                    // circuiting `||`. We know the left operand is `true`, so
                    // its effect is maintained. The right operand is not
                    // evaluated, so its effect does not need to be considered.
                    // The right operand is not typechecked, so it is not
                    // included in the type annotated AST.
                    Some(Type::True) => TypecheckAnswer::success(ty_expr_left),
                    _ => {
                        // The right operand of an `||` cannot be typechecked
                        // using the effect learned from the left because the
                        // left could have evaluated to either `true` or `false`
                        // when the left is evaluated.
                        let ans_right = self.expect_type(
                            request_env,
                            prior_eff,
                            right,
                            Type::primitive_boolean(),
                            type_errors,
                        );
                        ans_right.then_typecheck(|ty_expr_right, eff_right| {
                            match (ty_expr_left.data(), ty_expr_right.data()) {
                                // Now the right operand is always `true`, so we can
                                // use its effect as the result effect. The left
                                // operand might have been `true` of `false`, but it
                                // does not affect the value of the `||` if the
                                // right is always `true`.
                                (Some(_), Some(Type::True)) => {
                                    TypecheckAnswer::success_with_effect(
                                        ExprBuilder::with_data(Some(Type::True))
                                            .with_same_source_info(e)
                                            .or(ty_expr_left, ty_expr_right),
                                        eff_right,
                                    )
                                }
                                // If the right or left operand is always `false`,
                                // then the only way the `||` expression can be
                                // `true` is if the other operand is `true`. This
                                // lets us pass the effect of the other operand
                                // through to the effect of the `||`.
                                (Some(typ_left), Some(Type::False)) => {
                                    TypecheckAnswer::success_with_effect(
                                        ExprBuilder::with_data(Some(typ_left.clone()))
                                            .with_same_source_info(e)
                                            .or(ty_expr_left, ty_expr_right),
                                        eff_left,
                                    )
                                }
                                (Some(Type::False), Some(typ_right)) => {
                                    TypecheckAnswer::success_with_effect(
                                        ExprBuilder::with_data(Some(typ_right.clone()))
                                            .with_same_source_info(e)
                                            .or(ty_expr_left, ty_expr_right),
                                        eff_right,
                                    )
                                }
                                // When neither has a constant value, the `||`
                                // evaluates to true if one or both is `true`. This
                                // means we can only keep effects in the
                                // intersection of their effect sets.
                                (Some(_), Some(_)) => TypecheckAnswer::success_with_effect(
                                    ExprBuilder::with_data(Some(Type::primitive_boolean()))
                                        .with_same_source_info(e)
                                        .or(ty_expr_left, ty_expr_right),
                                    eff_right.intersect(&eff_left),
                                ),
                                _ => TypecheckAnswer::fail(
                                    ExprBuilder::with_data(Some(Type::primitive_boolean()))
                                        .with_same_source_info(e)
                                        .or(ty_expr_left, ty_expr_right),
                                ),
                            }
                        })
                    }
                })
            }

            ExprKind::UnaryApp { .. } => {
                self.typecheck_unary(request_env, prior_eff, e, type_errors)
            }
            ExprKind::BinaryApp { .. } => {
                self.typecheck_binary(request_env, prior_eff, e, type_errors)
            }
            ExprKind::MulByConst { .. } => {
                self.typecheck_mul(request_env, prior_eff, e, type_errors)
            }
            ExprKind::ExtensionFunctionApp { .. } => {
                self.typecheck_extension(request_env, prior_eff, e, type_errors)
            }

            ExprKind::GetAttr { expr, attr } => {
                // Accessing an attribute requires either an entity or a record
                // that has the attribute.
                let actual = self.expect_one_of_types(
                    request_env,
                    prior_eff,
                    expr,
                    &[Type::any_entity_reference(), Type::any_record()],
                    type_errors,
                );

                actual.then_typecheck(|typ_expr_actual, _| match typ_expr_actual.data() {
                    Some(typ_actual) => {
                        let all_attrs = typ_actual.all_attributes(self.schema);
                        let attr_ty = Type::lookup_attribute_type(self.schema, typ_actual, attr);
                        let annot_expr = ExprBuilder::with_data(
                            attr_ty.clone().map(|attr_ty| attr_ty.attr_type),
                        )
                        .with_same_source_info(e)
                        .get_attr(typ_expr_actual.clone(), attr.clone());
                        match attr_ty {
                            Some(ty) => {
                                // A safe access to an attribute requires either
                                // that the attribute is required (always
                                // present), or that the attribute is in the
                                // prior effect set (the current expression is
                                // guarded by a condition that will only
                                // evaluate to `true` when the attribute is
                                // present).
                                if ty.is_required || prior_eff.contains(&Effect::new(expr, attr)) {
                                    TypecheckAnswer::success(annot_expr)
                                } else {
                                    type_errors.push(TypeError::unsafe_optional_attribute_access(
                                        e.clone(),
                                        AttributeAccess::from_expr(request_env, &annot_expr),
                                    ));
                                    TypecheckAnswer::fail(annot_expr)
                                }
                            }
                            None => {
                                let borrowed =
                                    all_attrs.iter().map(|s| s.as_str()).collect::<Vec<_>>();
                                let suggestion = fuzzy_search(attr, &borrowed);
                                type_errors.push(TypeError::unsafe_attribute_access(
                                    e.clone(),
                                    AttributeAccess::from_expr(request_env, &annot_expr),
                                    suggestion,
                                    Type::may_have_attr(self.schema, typ_actual, attr),
                                ));
                                TypecheckAnswer::fail(annot_expr)
                            }
                        }
                    }
                    None => TypecheckAnswer::fail(
                        ExprBuilder::new()
                            .with_same_source_info(e)
                            .get_attr(typ_expr_actual, attr.clone()),
                    ),
                })
            }

            ExprKind::HasAttr { expr, attr } => {
                // `has` applies to an entity or a record
                let actual = self.expect_one_of_types(
                    request_env,
                    prior_eff,
                    expr,
                    &[Type::any_entity_reference(), Type::any_record()],
                    type_errors,
                );
                actual.then_typecheck(|typ_expr_actual, _| match typ_expr_actual.data() {
                    Some(typ_actual) => {
                        match Type::lookup_attribute_type(self.schema, typ_actual, attr) {
                            Some(AttributeType {
                                attr_type: _,
                                is_required: true,
                            }) => {
                                // Since an entity doesn't always have to exist
                                // in the entity store, and `has` evaluates to
                                // `false` when this is the case, we can't
                                // conclude that `has` is true just because an
                                // attribute is required for an entity type.
                                let exists_in_store = matches!(
                                    typ_actual,
                                    Type::EntityOrRecord(EntityRecordKind::Record { .. })
                                );
                                // However, we can make an exception when the attribute
                                // access of the expression is already in the prior effect,
                                // which means the entity must exist.
                                let in_prior_effs = prior_eff.contains(&Effect::new(expr, attr));
                                let type_of_has = if exists_in_store || in_prior_effs {
                                    Type::singleton_boolean(true)
                                } else {
                                    Type::primitive_boolean()
                                };
                                TypecheckAnswer::success_with_effect(
                                    ExprBuilder::with_data(Some(type_of_has))
                                        .with_same_source_info(e)
                                        .has_attr(typ_expr_actual, attr.clone()),
                                    EffectSet::singleton(Effect::new(expr, attr)),
                                )
                            }
                            // This is where effect information is generated. If
                            // the `HasAttr` for an optional attribute evaluates
                            // to `true`, then we know that it is safe to access
                            // that attribute, so we add an entry to the effect
                            // set.
                            Some(AttributeType {
                                attr_type: _,
                                is_required: false,
                            }) => TypecheckAnswer::success_with_effect(
                                ExprBuilder::with_data(Some(
                                    // The optional attribute `HasAttr` can have
                                    // type `true` if it occurs after the attribute
                                    // access of the expression is already in the
                                    // prior effect.
                                    if prior_eff.contains(&Effect::new(expr, attr)) {
                                        Type::singleton_boolean(true)
                                    } else {
                                        Type::primitive_boolean()
                                    },
                                ))
                                .with_same_source_info(e)
                                .has_attr(typ_expr_actual, attr.clone()),
                                EffectSet::singleton(Effect::new(expr, attr)),
                            ),
                            None => TypecheckAnswer::success(
                                ExprBuilder::with_data(Some(
                                    if Type::may_have_attr(self.schema, typ_actual, attr) {
                                        // The type might have the attribute, but we
                                        // can not conclude one way or the other.
                                        // This applies to record types and least
                                        // upper bounds between entity reference
                                        // types where one member of the lub has the
                                        // attribute.
                                        Type::primitive_boolean()
                                    } else {
                                        // The type definitely does not have the
                                        // attribute. This applies to entity least
                                        // upper bounds where none of the members
                                        // have the attribute.
                                        Type::singleton_boolean(false)
                                    },
                                ))
                                .with_same_source_info(e)
                                .has_attr(typ_expr_actual, attr.clone()),
                            ),
                        }
                    }
                    None => TypecheckAnswer::fail(
                        ExprBuilder::with_data(Some(Type::primitive_boolean()))
                            .with_same_source_info(e)
                            .has_attr(typ_expr_actual, attr.clone()),
                    ),
                })
            }

            ExprKind::Like { expr, pattern } => {
                // `like` applies to a string
                let actual = self.expect_type(
                    request_env,
                    prior_eff,
                    expr,
                    Type::primitive_string(),
                    type_errors,
                );
                actual.then_typecheck(|actual_expr_ty, _| {
                    TypecheckAnswer::success(
                        ExprBuilder::with_data(Some(Type::primitive_boolean()))
                            .with_same_source_info(e)
                            // FIXME: `pattern` contains an `Arc<Vec<...>>` that
                            // could be cloned cheap, but this reallocated the
                            // pattern vec. Need a different constructor.
                            .like(actual_expr_ty, pattern.iter().cloned()),
                    )
                })
            }

            // Literal sets have a list type where the type of the set element
            // is the least upper bound of all the types of expression in the set.
            ExprKind::Set(exprs) => {
                let elem_types = exprs
                    .iter()
                    .map(|elem| self.typecheck(request_env, prior_eff, elem, type_errors))
                    .collect::<Vec<_>>();

                // If we cannot compute a least upper bound for the element
                // types, then a type error will be generated by
                // `least_upper_bound_or_error` and TypecheckFail will be
                // returned. It will also return TypecheckFail if any of the
                // individual element failed to typecheck (were TypecheckFail).
                TypecheckAnswer::sequence_all_then_typecheck(elem_types, |elem_types_and_effects| {
                    let (elem_expr_types, _): (Vec<Expr<Option<Type>>>, Vec<_>) =
                        elem_types_and_effects.into_iter().unzip();
                    let elem_lub = self.least_upper_bound_or_error(
                        e,
                        elem_expr_types.iter().map(|ety| ety.data().clone()),
                        type_errors,
                    );
                    match elem_lub {
                        _ if self.mode.is_strict() && exprs.is_empty() => {
                            type_errors.push(TypeError::empty_set_forbidden(e.clone()));
                            TypecheckAnswer::fail(
                                ExprBuilder::new()
                                    .with_same_source_info(e)
                                    .set(elem_expr_types),
                            )
                        }
                        Some(elem_lub) => TypecheckAnswer::success(
                            ExprBuilder::with_data(Some(Type::set(elem_lub)))
                                .with_same_source_info(e)
                                .set(elem_expr_types),
                        ),
                        None => TypecheckAnswer::fail(
                            ExprBuilder::new()
                                .with_same_source_info(e)
                                .set(elem_expr_types),
                        ),
                    }
                })
            }

            // For records, each (attribute, value) pair in the initializer need
            // to be individually accounted for in the record type.
            ExprKind::Record { pairs } => {
                // Typecheck each attribute initializer expression individually.
                let record_attr_tys = pairs
                    .iter()
                    .map(|(_, value)| self.typecheck(request_env, prior_eff, value, type_errors));
                // This will cause the return value to be `TypecheckFail` if any
                // of the attributes did not typecheck.
                TypecheckAnswer::sequence_all_then_typecheck(
                    record_attr_tys,
                    |record_attr_tys_and_effects| {
                        let (record_attr_expr_tys, _): (Vec<Expr<Option<Type>>>, Vec<_>) =
                            record_attr_tys_and_effects.into_iter().unzip();
                        // If any of the attributes could not be assigned a type
                        // (recall that a expression can fail to typecheck but still
                        // be assigned a type), then we cannot assign any type to
                        // this expression.
                        let record_attr_tys = record_attr_expr_tys
                            .iter()
                            .map(|e| e.data().clone())
                            .collect::<Option<Vec<_>>>();
                        let t = pairs
                            .iter()
                            .map(|(attr, _)| attr.clone())
                            .zip(record_attr_expr_tys);
                        match record_attr_tys {
                            Some(record_attr_tys) => {
                                // Given the attribute types which we know know
                                // exist, we pair them with the corresponding
                                // attribute names to get a record type.
                                let record_attrs = pairs.iter().map(|(id, _)| id.clone());
                                let record_type_entries =
                                    std::iter::zip(record_attrs, record_attr_tys);
                                TypecheckAnswer::success(
                                    ExprBuilder::with_data(Some(
                                        Type::record_with_required_attributes(
                                            record_type_entries,
                                            OpenTag::ClosedAttributes,
                                        ),
                                    ))
                                    .with_same_source_info(e)
                                    .record(t),
                                )
                            }
                            None => TypecheckAnswer::fail(
                                ExprBuilder::with_data(None)
                                    .with_same_source_info(e)
                                    .record(t),
                            ),
                        }
                    },
                )
            }
        }
    }

    /// A utility called by the main typecheck method to handle binary operator
    /// application.
    fn typecheck_binary<'b>(
        &self,
        request_env: &RequestEnv,
        prior_eff: &EffectSet<'b>,
        bin_expr: &'b Expr,
        type_errors: &mut Vec<TypeError>,
    ) -> TypecheckAnswer<'b> {
        let ExprKind::BinaryApp { op, arg1, arg2 } = bin_expr.expr_kind() else {
            panic!("`typecheck_binary` called with an expression kind other than `BinaryApp`");
        };

        match op {
            // The arguments to `==` may typecheck with any type, but we will
            // return false if the types are disjoint.
            BinaryOp::Eq => {
                let lhs_ty = self.typecheck(request_env, prior_eff, arg1, type_errors);
                let rhs_ty = self.typecheck(request_env, prior_eff, arg2, type_errors);
                lhs_ty.then_typecheck(|lhs_ty, _| {
                    rhs_ty.then_typecheck(|rhs_ty, _| {
                        let type_of_eq = self.type_of_equality(
                            request_env,
                            arg1,
                            lhs_ty.data().clone(),
                            arg2,
                            rhs_ty.data().clone(),
                        );

                        if self.mode.is_strict() {
                            let annotated_eq = ExprBuilder::with_data(Some(type_of_eq))
                                .with_same_source_info(bin_expr)
                                .binary_app(*op, lhs_ty.clone(), rhs_ty.clone());
                            self.enforce_strict_equality(
                                bin_expr,
                                annotated_eq,
                                lhs_ty.data(),
                                rhs_ty.data(),
                                type_errors,
                            )
                        } else {
                            TypecheckAnswer::success(
                                ExprBuilder::with_data(Some(type_of_eq))
                                    .with_same_source_info(bin_expr)
                                    .binary_app(*op, lhs_ty, rhs_ty),
                            )
                        }
                    })
                })
            }

            BinaryOp::Less | BinaryOp::LessEq => {
                let ans_arg1 = self.expect_type(
                    request_env,
                    prior_eff,
                    arg1,
                    Type::primitive_long(),
                    type_errors,
                );
                ans_arg1.then_typecheck(|expr_ty_arg1, _| {
                    let ans_arg2 = self.expect_type(
                        request_env,
                        prior_eff,
                        arg2,
                        Type::primitive_long(),
                        type_errors,
                    );
                    ans_arg2.then_typecheck(|expr_ty_arg2, _| {
                        TypecheckAnswer::success(
                            ExprBuilder::with_data(Some(Type::primitive_boolean()))
                                .with_same_source_info(bin_expr)
                                .binary_app(*op, expr_ty_arg1, expr_ty_arg2),
                        )
                    })
                })
            }

            BinaryOp::Add | BinaryOp::Sub => {
                let ans_arg1 = self.expect_type(
                    request_env,
                    prior_eff,
                    arg1,
                    Type::primitive_long(),
                    type_errors,
                );
                ans_arg1.then_typecheck(|expr_ty_arg1, _| {
                    let ans_arg2 = self.expect_type(
                        request_env,
                        prior_eff,
                        arg2,
                        Type::primitive_long(),
                        type_errors,
                    );
                    ans_arg2.then_typecheck(|expr_ty_arg2, _| {
                        TypecheckAnswer::success(
                            ExprBuilder::with_data(Some(Type::primitive_long()))
                                .with_same_source_info(bin_expr)
                                .binary_app(*op, expr_ty_arg1, expr_ty_arg2),
                        )
                    })
                })
            }

            BinaryOp::In => {
                self.typecheck_in(request_env, prior_eff, bin_expr, arg1, arg2, type_errors)
            }

            BinaryOp::Contains => {
                // The first argument must be a set.
                self.expect_type(request_env, prior_eff, arg1, Type::any_set(), type_errors)
                    .then_typecheck(|expr_ty_arg1, _| {
                        // The second argument may be any type. We do not care if the element type cannot be in the set.
                        self.typecheck(request_env, prior_eff, arg2, type_errors)
                            .then_typecheck(|expr_ty_arg2, _| {
                                if self.mode.is_strict() {
                                    let annotated_expr =
                                        ExprBuilder::with_data(Some(Type::primitive_boolean()))
                                            .with_same_source_info(bin_expr)
                                            .binary_app(
                                                *op,
                                                expr_ty_arg1.clone(),
                                                expr_ty_arg2.clone(),
                                            );
                                    self.enforce_strict_equality(
                                        bin_expr,
                                        annotated_expr,
                                        &match expr_ty_arg1.data() {
                                            Some(Type::Set {
                                                element_type: Some(ty),
                                            }) => Some(*ty.clone()),
                                            _ => None,
                                        },
                                        expr_ty_arg2.data(),
                                        type_errors,
                                    )
                                } else {
                                    TypecheckAnswer::success(
                                        ExprBuilder::with_data(Some(Type::primitive_boolean()))
                                            .with_same_source_info(bin_expr)
                                            .binary_app(*op, expr_ty_arg1, expr_ty_arg2),
                                    )
                                }
                            })
                    })
            }

            BinaryOp::ContainsAll | BinaryOp::ContainsAny => {
                // Both arguments to a `containsAll` or `containsAny` must be sets.
                self.expect_type(request_env, prior_eff, arg1, Type::any_set(), type_errors)
                    .then_typecheck(|expr_ty_arg1, _| {
                        self.expect_type(request_env, prior_eff, arg2, Type::any_set(), type_errors)
                            .then_typecheck(|expr_ty_arg2, _| {
                                if self.mode.is_strict() {
                                    let annotated_expr =
                                        ExprBuilder::with_data(Some(Type::primitive_boolean()))
                                            .with_same_source_info(bin_expr)
                                            .binary_app(
                                                *op,
                                                expr_ty_arg1.clone(),
                                                expr_ty_arg2.clone(),
                                            );
                                    self.enforce_strict_equality(
                                        bin_expr,
                                        annotated_expr,
                                        expr_ty_arg1.data(),
                                        expr_ty_arg2.data(),
                                        type_errors,
                                    )
                                } else {
                                    TypecheckAnswer::success(
                                        ExprBuilder::with_data(Some(Type::primitive_boolean()))
                                            .with_same_source_info(bin_expr)
                                            .binary_app(*op, expr_ty_arg1, expr_ty_arg2),
                                    )
                                }
                            })
                    })
            }
        }
    }

    fn enforce_strict_equality<'b>(
        &self,
        unannotated_expr: &'b Expr,
        annotated_expr: Expr<Option<Type>>,
        lhs_ty: &Option<Type>,
        rhs_ty: &Option<Type>,
        type_errors: &mut Vec<TypeError>,
    ) -> TypecheckAnswer<'b> {
        match annotated_expr.data() {
            Some(Type::False) => {
                TypecheckAnswer::success(ExprBuilder::with_data(Some(Type::False)).val(false))
            }
            Some(Type::True) => {
                TypecheckAnswer::success(ExprBuilder::with_data(Some(Type::True)).val(true))
            }
            _ => match (lhs_ty, rhs_ty) {
                (Some(lhs_ty), Some(rhs_ty))
                    if Type::least_upper_bound(self.schema, &lhs_ty, &rhs_ty, self.mode)
                        .is_none() =>
                {
                    type_errors.push(TypeError::incompatible_types(
                        unannotated_expr.clone(),
                        [lhs_ty.clone(), rhs_ty.clone()],
                    ));
                    TypecheckAnswer::fail(annotated_expr)
                }
                // Either we had `Some` type for lhs and rhs and these types
                // were compatible, or we failed to a compute a type for either
                // lhs or rhs, meaning we already failed typechecking for that
                // expression.
                _ => TypecheckAnswer::success(annotated_expr),
            },
        }
    }

    /// Like `typecheck_binary()`, but for multiplication, which isn't
    /// technically a `BinaryOp`
    fn typecheck_mul<'b>(
        &self,
        request_env: &RequestEnv,
        prior_eff: &EffectSet<'b>,
        mul_expr: &'b Expr,
        type_errors: &mut Vec<TypeError>,
    ) -> TypecheckAnswer<'b> {
        let ExprKind::MulByConst { arg, constant } = mul_expr.expr_kind() else {
            panic!("`typecheck_mul` called with an expression kind other than `MulByConst`");
        };

        let ans_arg = self.expect_type(
            request_env,
            prior_eff,
            arg,
            Type::primitive_long(),
            type_errors,
        );
        ans_arg.then_typecheck(|arg_expr_ty, _| {
            TypecheckAnswer::success({
                ExprBuilder::with_data(Some(Type::primitive_long()))
                    .with_same_source_info(mul_expr)
                    .mul(arg_expr_ty, *constant)
            })
        })
    }

    /// Get the type for an `==` expression given the input types.
    fn type_of_equality<'b>(
        &self,
        request_env: &RequestEnv,
        lhs_expr: &'b Expr,
        lhs_ty: Option<Type>,
        rhs_expr: &'b Expr,
        rhs_ty: Option<Type>,
    ) -> Type {
        // If we know the types are disjoint, then we can return give the
        // expression type False. See `are_types_disjoint` definition for
        // explanation of why fewer types are disjoint than may be expected.
        let disjoint_types = match (&lhs_ty, &rhs_ty) {
            (Some(lhs_ty), Some(rhs_ty)) => Type::are_types_disjoint(lhs_ty, rhs_ty),
            _ => false,
        };
        if disjoint_types {
            Type::False
        } else {
            // The types are not disjoint. Look at the actual
            // expressions to see if they are matching or disjoint entity
            // literals.  If both the lhs and rhs expression are literal euid or
            // the action variable (which is converted into a literal euid
            // according to the binding in the request environment), then we
            // compare the euids on either side.
            let lhs_euid = Typechecker::euid_from_euid_literal_or_action(request_env, lhs_expr);
            let rhs_euid = Typechecker::euid_from_euid_literal_or_action(request_env, rhs_expr);
            if let (Some(lhs_euid), Some(rhs_euid)) = (lhs_euid, rhs_euid) {
                if lhs_euid == rhs_euid {
                    // If lhs and rhs euid are the same, the equality has type `True`.
                    Type::singleton_boolean(true)
                } else {
                    // If lhs and rhs euid are different, the type is `False`.
                    Type::singleton_boolean(false)
                }
            } else {
                let left_is_unspecified = Typechecker::is_unspecified_entity(request_env, lhs_expr);
                let right_is_specified = rhs_ty
                    .map(|ty| Type::must_be_specified_entity(&ty))
                    .unwrap_or(false);

                if left_is_unspecified && right_is_specified {
                    // Check we are comparing an unspecified entity to a
                    // specified entity. This is always false.
                    Type::singleton_boolean(false)
                } else {
                    // When the left and right expressions are not both literal
                    // euids, the validator does not attempt to give a more specific
                    // type than boolean.
                    Type::primitive_boolean()
                }
            }
        }
    }

    /// Handles typechecking of `in` expressions. This is complicated because it
    /// requires searching the schema to determine if an `in` expression
    /// consisting of variables and literals can ever be true. When we find that
    /// an `in` expression is always false, this function returns the singleton
    /// type false, allowing for short circuiting in `if` and `and` expressions.
    fn typecheck_in<'b>(
        &self,
        request_env: &RequestEnv,
        prior_eff: &EffectSet<'b>,
        in_expr: &Expr,
        lhs: &'b Expr,
        rhs: &'b Expr,
        type_errors: &mut Vec<TypeError>,
    ) -> TypecheckAnswer<'b> {
        // First, the basic typechecking rules for `in` that apply regardless of
        // the syntactic special cases that follow.
        let ty_lhs = self.expect_type(
            request_env,
            prior_eff,
            lhs,
            Type::any_entity_reference(),
            type_errors,
        );
        let ty_rhs = self.expect_one_of_types(
            request_env,
            prior_eff,
            rhs,
            &[
                Type::set(Type::any_entity_reference()),
                Type::any_entity_reference(),
            ],
            type_errors,
        );

        let lhs_typechecked = ty_lhs.typechecked();
        let rhs_typechecked = ty_rhs.typechecked();

        ty_lhs.then_typecheck(|lhs_expr, _lhs_effects| {
            ty_rhs.then_typecheck(|rhs_expr, _rhs_effects| {
                let lhs_ty = lhs_expr.data().clone();
                let rhs_ty = rhs_expr.data().clone();
                let left_is_unspecified = Typechecker::is_unspecified_entity(request_env, lhs);
                let right_is_specified = match rhs_expr.data() {
                    Some(Type::Set { element_type }) => element_type.as_ref().map(|t| t.as_ref()),
                    ty => ty.as_ref(),
                }
                .map(Type::must_be_specified_entity)
                .unwrap_or(false);
                // If either failed to typecheck, then the whole expression fails to
                // typecheck.  Otherwise, proceed to special cases.
                if !lhs_typechecked || !rhs_typechecked {
                    TypecheckAnswer::fail(
                        ExprBuilder::with_data(Some(Type::primitive_boolean()))
                            .with_same_source_info(in_expr)
                            .is_in(lhs_expr, rhs_expr),
                    )
                } else if left_is_unspecified && right_is_specified {
                    TypecheckAnswer::success(
                        ExprBuilder::with_data(Some(Type::singleton_boolean(false)))
                            .with_same_source_info(in_expr)
                            .is_in(lhs_expr, rhs_expr),
                    )
                } else {
                    let lhs_as_euid_lit =
                        Typechecker::replace_action_var_with_euid(request_env, lhs);
                    let rhs_as_euid_lit =
                        Typechecker::replace_action_var_with_euid(request_env, rhs);
                    match (lhs_as_euid_lit.expr_kind(), rhs_as_euid_lit.expr_kind()) {
                        // var in EntityLiteral. Lookup the descendant types of the entity
                        // literals.  If the principal/resource type is not one of the
                        // descendants, than it can never be `in` the literals (return false).
                        // Otherwise, it could be (return boolean).
                        (
                            ExprKind::Var(var @ (Var::Principal | Var::Resource)),
                            ExprKind::Lit(Literal::EntityUID(_)),
                        ) => self.type_of_var_in_entity_literals(
                            request_env,
                            *var,
                            [rhs_as_euid_lit.as_ref()],
                            in_expr,
                            lhs_expr,
                            rhs_expr,
                        ),

                        // var in [EntityLiteral, ...]. As above, but now the
                        // principal/resource just needs to be in the descendants sets for
                        // any member of the set.
                        (
                            ExprKind::Var(var @ (Var::Principal | Var::Resource)),
                            ExprKind::Set(elems),
                        ) => self.type_of_var_in_entity_literals(
                            request_env,
                            *var,
                            elems.as_ref(),
                            in_expr,
                            lhs_expr,
                            rhs_expr,
                        ),

                        // EntityLiteral in EntityLiteral. Follows similar logic to the
                        // first case, but with the added complication that this case
                        // handles Action entities (including the action variable due to the
                        // action-var -> action-entity-literal substitution applied), whose
                        // hierarchy is based on EntityUids (type name + id) rather than
                        // entity type names.
                        (
                            ExprKind::Lit(Literal::EntityUID(euid0)),
                            ExprKind::Lit(Literal::EntityUID(_)),
                        ) => self.type_of_entity_literal_in_entity_literals(
                            request_env,
                            (**euid0).clone(),
                            [rhs_as_euid_lit.as_ref()],
                            in_expr,
                            lhs_expr,
                            rhs_expr,
                        ),

                        // As above, with the same complication, but applied to set of entities.
                        (ExprKind::Lit(Literal::EntityUID(euid)), ExprKind::Set(elems)) => self
                            .type_of_entity_literal_in_entity_literals(
                                request_env,
                                (**euid).clone(),
                                elems.as_ref(),
                                in_expr,
                                lhs_expr,
                                rhs_expr,
                            ),

                        // If none of the cases apply, then all we know is that `in` has
                        // type boolean.
                        _ => TypecheckAnswer::success(
                            ExprBuilder::with_data(Some(Type::primitive_boolean()))
                                .with_same_source_info(in_expr)
                                .is_in(lhs_expr, rhs_expr),
                        ),
                    }
                }
                .then_typecheck(|type_of_in, _| {
                    if !self.mode.is_strict() {
                        TypecheckAnswer::success(type_of_in)
                    } else if matches!(type_of_in.data(), Some(Type::False)) {
                        TypecheckAnswer::success(
                            ExprBuilder::with_data(Some(Type::False)).val(false),
                        )
                    } else if matches!(type_of_in.data(), Some(Type::True)) {
                        TypecheckAnswer::success(ExprBuilder::with_data(Some(Type::True)).val(true))
                    } else {
                        match (lhs_ty, rhs_ty) {
                            (Some(lhs_ty), Some(rhs_ty)) => {
                                match (
                                    Self::get_as_single_entity_type(lhs_ty),
                                    Self::get_as_single_entity_type(rhs_ty),
                                ) {
                                    (Some(lhs_name), Some(rhs_name)) => {
                                        let lhs_ty_in_rhs_ty = self
                                            .schema
                                            .get_entity_type(&rhs_name)
                                            .map(|ety| ety.descendants.contains(&lhs_name))
                                            .unwrap_or(false);
                                        if lhs_name == rhs_name || lhs_ty_in_rhs_ty {
                                            TypecheckAnswer::success(type_of_in)
                                        } else {
                                            // We could actually just return `Type::False`, but this is incurs a larger Dafny proof update.
                                            type_errors.push(TypeError::hierarchy_not_respected(
                                                in_expr.clone(),
                                                Some(lhs_name),
                                                Some(rhs_name),
                                            ));
                                            TypecheckAnswer::fail(type_of_in)
                                        }
                                    }
                                    _ => {
                                        type_errors.push(TypeError::hierarchy_not_respected(
                                            in_expr.clone(),
                                            None,
                                            None,
                                        ));
                                        TypecheckAnswer::fail(type_of_in)
                                    }
                                }
                            }
                            // An argument type is `None`, so one the arguments must have failed to typecheck already.
                            // There's no other interesting error to report in this case.
                            _ => TypecheckAnswer::fail(type_of_in),
                        }
                    }
                })
            })
        })
    }

    fn get_as_single_entity_type(ty: Type) -> Option<Name> {
        match ty {
            Type::EntityOrRecord(EntityRecordKind::Entity(lub)) => lub.into_single_entity(),
            Type::EntityOrRecord(EntityRecordKind::ActionEntity { name, .. }) => Some(name),
            Type::Set {
                element_type: Some(element_type),
            } => match *element_type {
                Type::EntityOrRecord(EntityRecordKind::Entity(lub)) => lub.into_single_entity(),
                Type::EntityOrRecord(EntityRecordKind::ActionEntity { name, .. }) => Some(name),
                _ => None,
            },
            _ => None,
        }
    }

    // Given an expression, if that expression is a literal or the `action` head
    // variable, return it as an EntityUID. Return `None` otherwise.
    fn euid_from_euid_literal_or_action(request_env: &RequestEnv, e: &Expr) -> Option<EntityUID> {
        match Typechecker::replace_action_var_with_euid(request_env, e)
            .as_ref()
            .expr_kind()
        {
            ExprKind::Lit(Literal::EntityUID(e)) => Some((**e).clone()),
            _ => None,
        }
    }

    // Convert all expressions in the input to EntityUIDs if an EntityUID can be
    // extracted by `euid_from_uid_literal_or_action`. Return `None` if any
    // cannot be converted.
    fn euids_from_euid_literals_or_action<'b>(
        request_env: &RequestEnv,
        exprs: impl IntoIterator<Item = &'b Expr>,
    ) -> Option<Vec<EntityUID>> {
        exprs
            .into_iter()
            .map(|e| Self::euid_from_euid_literal_or_action(request_env, e))
            .collect::<Option<Vec<_>>>()
    }

    fn is_unspecified_entity(query_env: &RequestEnv, expr: &Expr) -> bool {
        match expr.expr_kind() {
            ExprKind::Var(Var::Principal) => matches!(query_env.principal, EntityType::Unspecified),
            ExprKind::Var(Var::Resource) => matches!(query_env.resource, EntityType::Unspecified),
            ExprKind::Var(Var::Action) => {
                matches!(query_env.action.entity_type(), EntityType::Unspecified)
            }
            _ => false,
        }
    }

    /// Handles `in` expression where the `principal` or `resource` is `in` an
    /// entity literal or set of entity literals.
    fn type_of_var_in_entity_literals<'b, 'c>(
        &self,
        request_env: &RequestEnv,
        lhs_var: Var,
        rhs_elems: impl IntoIterator<Item = &'b Expr>,
        in_expr: &Expr,
        lhs_expr: Expr<Option<Type>>,
        rhs_expr: Expr<Option<Type>>,
    ) -> TypecheckAnswer<'c> {
        if let Some(rhs) = Typechecker::euids_from_euid_literals_or_action(request_env, rhs_elems) {
            let var_euid = if matches!(lhs_var, Var::Principal) {
                request_env.principal
            } else {
                request_env.resource
            };
            let descendants = self
                .schema
                .get_entities_in_set(PrincipalOrResourceHeadVar::PrincipalOrResource, rhs);
            match var_euid {
                EntityType::Concrete(var_name) => Typechecker::entity_in_descendants(
                    var_name,
                    descendants,
                    in_expr,
                    lhs_expr,
                    rhs_expr,
                ),
                // Unspecified entities will be detected by a different part of the validator.
                // Still return `TypecheckFail` so that typechecking is not considered successful.
                EntityType::Unspecified => TypecheckAnswer::fail(
                    ExprBuilder::with_data(Some(Type::primitive_boolean()))
                        .with_same_source_info(in_expr)
                        .is_in(lhs_expr, rhs_expr),
                ),
            }
        } else {
            // One or more of the elements on the right is not an entity
            // literal, so this does not apply. The `in` is still valid, so
            // typechecking succeeds with type Boolean.
            TypecheckAnswer::success(
                ExprBuilder::with_data(Some(Type::primitive_boolean()))
                    .with_same_source_info(in_expr)
                    .is_in(lhs_expr, rhs_expr),
            )
        }
    }

    fn type_of_entity_literal_in_entity_literals<'b, 'c>(
        &self,
        request_env: &RequestEnv,
        lhs_euid: EntityUID,
        rhs_elems: impl IntoIterator<Item = &'b Expr>,
        in_expr: &Expr,
        lhs_expr: Expr<Option<Type>>,
        rhs_expr: Expr<Option<Type>>,
    ) -> TypecheckAnswer<'c> {
        if let Some(rhs) = Typechecker::euids_from_euid_literals_or_action(request_env, rhs_elems) {
            match lhs_euid.entity_type() {
                EntityType::Concrete(name) => {
                    // We don't want to apply the action hierarchy check to
                    // non-action entities.  We have a set of entities, so We
                    // can apply the check as long as any are actions. The
                    // non-actions are omitted from the check, but they can
                    // never be an ancestor of `Action`.
                    let lhs_is_action = is_action_entity_type(name);
                    let (actions, non_actions): (Vec<_>, Vec<_>) =
                        rhs.into_iter().partition(|e| match e.entity_type() {
                            EntityType::Concrete(e_name) => is_action_entity_type(e_name),
                            EntityType::Unspecified => false,
                        });
                    if lhs_is_action && !actions.is_empty() {
                        self.type_of_euid_in_euids(
                            lhs_euid,
                            actions,
                            ActionHeadVar::Action,
                            in_expr,
                            lhs_expr,
                            rhs_expr,
                        )
                    } else if !lhs_is_action && !non_actions.is_empty() {
                        self.type_of_euid_in_euids(
                            lhs_euid,
                            non_actions,
                            PrincipalOrResourceHeadVar::PrincipalOrResource,
                            in_expr,
                            lhs_expr,
                            rhs_expr,
                        )
                    } else {
                        // This hard codes the assumption that `Action` can
                        // never be a member of any other entity type, and no
                        // other entity type can ever be a member of `Action`,
                        // and by extension any particular action entity.
                        TypecheckAnswer::success(
                            ExprBuilder::with_data(Some(Type::False))
                                .with_same_source_info(in_expr)
                                .is_in(lhs_expr, rhs_expr),
                        )
                    }
                }
                // Unspecified entities will be detected by a different part of the validator.
                // Still return `TypecheckFail` so that typechecking is not considered successful.
                EntityType::Unspecified => TypecheckAnswer::fail(
                    ExprBuilder::with_data(Some(Type::primitive_boolean()))
                        .with_same_source_info(in_expr)
                        .is_in(lhs_expr, rhs_expr),
                ),
            }
        } else {
            // One or more of the elements on the right is not an entity
            // literal, so this does not apply. The `in` is still valid, so
            // typechecking succeeds with type Boolean.
            TypecheckAnswer::success(
                ExprBuilder::with_data(Some(Type::primitive_boolean()))
                    .with_same_source_info(in_expr)
                    .is_in(lhs_expr, rhs_expr),
            )
        }
    }

    // Get the type for `in` when it is applied to an EUID literal and a set of
    // EUID literals. The type depends on if we know the LHS entity literal
    // cannot be in the RHS set.
    fn type_of_euid_in_euids<'b, K>(
        &self,
        lhs: EntityUID,
        rhs: impl IntoIterator<Item = EntityUID>,
        var: impl HeadVar<K>,
        in_expr: &Expr,
        lhs_expr: Expr<Option<Type>>,
        rhs_expr: Expr<Option<Type>>,
    ) -> TypecheckAnswer<'b>
    where
        K: Clone + PartialEq,
    {
        if let Some(lhs_entity) = self.schema.get_entity_eq(var, lhs) {
            let rhs_descendants = self.schema.get_entities_in_set(var, rhs);
            Typechecker::entity_in_descendants(
                &lhs_entity,
                rhs_descendants,
                in_expr,
                lhs_expr,
                rhs_expr,
            )
        } else {
            // Unspecified entities will be detected by a different part of the validator.
            // Still return `TypecheckFail` so that typechecking is not considered successful.
            TypecheckAnswer::fail(
                ExprBuilder::with_data(Some(Type::primitive_boolean()))
                    .with_same_source_info(in_expr)
                    .is_in(lhs_expr, rhs_expr),
            )
        }
    }

    /// Check if the entity is in the list of descendants. Return the singleton
    /// type false if it is not, and boolean otherwise.
    fn entity_in_descendants<'b, K>(
        lhs_entity: &K,
        rhs_descendants: impl IntoIterator<Item = K>,
        in_expr: &Expr,
        lhs_expr: Expr<Option<Type>>,
        rhs_expr: Expr<Option<Type>>,
    ) -> TypecheckAnswer<'b>
    where
        K: PartialEq,
    {
        let is_var_in_descendants = rhs_descendants.into_iter().any(|e| &e == lhs_entity);
        TypecheckAnswer::success(
            ExprBuilder::with_data(Some(if is_var_in_descendants {
                Type::primitive_boolean()
            } else {
                Type::singleton_boolean(false)
            }))
            .with_same_source_info(in_expr)
            .is_in(lhs_expr, rhs_expr),
        )
    }

    /// A utility called by the main typecheck method to handle unary operator
    /// application.
    fn typecheck_unary<'b>(
        &self,
        request_env: &RequestEnv,
        prior_eff: &EffectSet<'b>,
        unary_expr: &'b Expr,
        type_errors: &mut Vec<TypeError>,
    ) -> TypecheckAnswer<'b> {
        let ExprKind::UnaryApp { op, arg } = unary_expr.expr_kind() else {
            panic!("`typecheck_unary` called with an expression kind other than `UnaryApp`");
        };
        match op {
            UnaryOp::Not => {
                let ans_arg = self.expect_type(
                    request_env,
                    prior_eff,
                    arg,
                    Type::primitive_boolean(),
                    type_errors,
                );
                ans_arg.then_typecheck(|typ_expr_arg, _| match typ_expr_arg.data() {
                    Some(typ_arg) => {
                        TypecheckAnswer::success(if typ_arg == &Type::singleton_boolean(true) {
                            ExprBuilder::with_data(Some(Type::singleton_boolean(false)))
                                .with_same_source_info(unary_expr)
                                .not(typ_expr_arg)
                        } else if typ_arg == &Type::singleton_boolean(false) {
                            ExprBuilder::with_data(Some(Type::singleton_boolean(true)))
                                .with_same_source_info(unary_expr)
                                .not(typ_expr_arg)
                        } else {
                            ExprBuilder::with_data(Some(Type::primitive_boolean()))
                                .with_same_source_info(unary_expr)
                                .not(typ_expr_arg)
                        })
                    }
                    None => TypecheckAnswer::fail(
                        ExprBuilder::with_data(Some(Type::primitive_boolean()))
                            .with_same_source_info(unary_expr)
                            .not(typ_expr_arg),
                    ),
                })
            }
            UnaryOp::Neg => {
                let ans_arg = self.expect_type(
                    request_env,
                    prior_eff,
                    arg,
                    Type::primitive_long(),
                    type_errors,
                );
                ans_arg.then_typecheck(|typ_expr_arg, _| {
                    TypecheckAnswer::success(
                        ExprBuilder::with_data(Some(Type::primitive_long()))
                            .with_same_source_info(unary_expr)
                            .neg(typ_expr_arg),
                    )
                })
            }
        }
    }

    /// Check that an expression has a type that is a subtype of one of the
    /// given types. If not, generate a type error and return TypecheckFail.
    /// Return the TypecheckSuccess with the type otherwise.
    fn expect_one_of_types<'b>(
        &self,
        request_env: &RequestEnv,
        prior_eff: &EffectSet<'b>,
        expr: &'b Expr,
        expected: &[Type],
        type_errors: &mut Vec<TypeError>,
    ) -> TypecheckAnswer<'b> {
        let actual = self.typecheck(request_env, prior_eff, expr, type_errors);
        actual.then_typecheck(|mut typ_actual, eff_actual| match typ_actual.data() {
            Some(actual_ty) => {
                if !expected.iter().any(|expected_ty| {
                    // This check uses `ValidationMode::Permissive` even in
                    // strict typechecking because we use this function and
                    // `expect_type` to require that an operand is a record type
                    // or an entity type by calling this function with
                    // `AnyEntity` or `{}` as the expected type. In either case,
                    // we need to make the check using width subtyping to avoid
                    // reporting an error every time we see a `GetAttr` on a
                    // non-empty record.
                    Type::is_subtype(
                        self.schema,
                        actual_ty,
                        expected_ty,
                        ValidationMode::Permissive,
                    )
                }) {
                    type_errors.push(TypeError::expected_one_of_types(
                        expr.clone(),
                        expected.to_vec(),
                        actual_ty.clone(),
                    ));
                    // Some code (e.g., typechecking And) depends on
                    // `expect_type` not returning an expression with a type
                    // other than one of the expected types. At the same time,
                    // we need to return an Expr with the source location,
                    // children, and kind as the original expression. The
                    // easiest way to do this is to mutate `typ_actual`.
                    typ_actual.set_data(None);
                    TypecheckAnswer::fail(typ_actual)
                } else {
                    TypecheckAnswer::success_with_effect(typ_actual, eff_actual)
                }
            }
            None => {
                typ_actual.set_data(None);
                TypecheckAnswer::fail(typ_actual)
            }
        })
    }

    /// Check that an expression has a type that is a subtype of a given type.
    /// If not, generate a type error and return None. Otherwise, return the
    /// type.
    fn expect_type<'b>(
        &self,
        request_env: &RequestEnv,
        prior_eff: &EffectSet<'b>,
        expr: &'b Expr,
        expected: Type,
        type_errors: &mut Vec<TypeError>,
    ) -> TypecheckAnswer<'b> {
        self.expect_one_of_types(request_env, prior_eff, expr, &[expected], type_errors)
    }

    /// Return the least upper bound of all types is the `types` vector. If
    /// there isn't a least upper bound, then a type error is reported and
    /// TypecheckFail is returned. Note that this function does not preserve the
    /// effects of the input TypecheckAnswers.
    fn least_upper_bound_or_error(
        &self,
        expr: &Expr,
        answers: impl IntoIterator<Item = Option<Type>>,
        type_errors: &mut Vec<TypeError>,
    ) -> Option<Type> {
        answers
            .into_iter()
            // Inverting this to `Option<Vec<_>>` will cause this to fail to
            // find a least upper bound if any of the input types were not
            // defined.
            .collect::<Option<Vec<_>>>()
            .and_then(|typechecked_types| {
                let lub =
                    Type::reduce_to_least_upper_bound(self.schema, &typechecked_types, self.mode);
                if lub.is_none() {
                    // A type error is generated if we could not find a least
                    // upper bound for the types. The computed least upper bound
                    // will be None, so this function will correctly report this
                    // as a failure.
                    type_errors.push(TypeError::incompatible_types(
                        expr.clone(),
                        typechecked_types,
                    ));
                }
                lub
            })
    }

    /// If the `maybe_action_var` expression is `Expr::Var(Var::Action)`, return
    /// a expression for the entity uid for the action variable in the request
    /// environment. Otherwise, return the expression unchanged.
    fn replace_action_var_with_euid(
        request_env: &RequestEnv,
        maybe_action_var: &'a Expr,
    ) -> Cow<'a, Expr> {
        match maybe_action_var.expr_kind() {
            ExprKind::Var(Var::Action) => Cow::Owned(Expr::val(request_env.action.clone())),
            _ => Cow::Borrowed(maybe_action_var),
        }
    }

    /// Lookup an extension function type by name. If the extension function
    /// does not exist or if multiple extension function with the same name are
    /// defined, instead return a closure that will construct an appropriate
    /// error.  A closure is returned rather than constructing the error in this
    /// function so that we can use the function in the strict typechecker where
    /// a different instantiation of the generic expression type is used.
    fn lookup_extension_function<'b>(
        &'b self,
        f: &'b Name,
    ) -> Result<&ExtensionFunctionType, impl FnOnce(Expr) -> TypeError + 'b> {
        let extension_funcs: Vec<&ExtensionFunctionType> = self
            .extensions
            .iter()
            .filter_map(|(_, ext)| ext.get_function_type(f))
            .collect();

        let fn_name_str = f.to_string();
        match extension_funcs.get(0) {
            Some(e) if extension_funcs.len() == 1 => Ok(e),
            _ => Err(move |e| {
                if extension_funcs.is_empty() {
                    TypeError::undefined_extension(e, fn_name_str)
                } else {
                    TypeError::multiply_defined_extension(e, fn_name_str)
                }
            }),
        }
    }

    /// Utility called by the main typecheck method to handle extension function
    /// application.
    fn typecheck_extension<'b>(
        &self,
        request_env: &RequestEnv,
        prior_eff: &EffectSet<'b>,
        ext_expr: &'b Expr,
        type_errors: &mut Vec<TypeError>,
    ) -> TypecheckAnswer<'b> {
        let ExprKind::ExtensionFunctionApp { fn_name, args } = ext_expr.expr_kind() else {
            panic!("`typecheck_extension` called with an expression kind other than `ExtensionFunctionApp`");
        };

        let typed_arg_exprs = |type_errors: &mut Vec<TypeError>| {
            args.iter()
                .map(|arg| {
                    self.typecheck(request_env, prior_eff, arg, type_errors)
                        .into_typed_expr()
                })
                .collect::<Option<Vec<_>>>()
        };

        match self.lookup_extension_function(fn_name) {
            Ok(efunc) => {
                let arg_tys = efunc.argument_types();
                let ret_ty = efunc.return_type();
                let mut failed = false;
                if args.len() != arg_tys.len() {
                    type_errors.push(TypeError::wrong_number_args(
                        ext_expr.clone(),
                        arg_tys.len(),
                        args.len(),
                    ));
                    failed = true;
                }
                if let Err(msg) = efunc.check_arguments(args) {
                    type_errors.push(TypeError::arg_validation_error(ext_expr.clone(), msg));
                    failed = true;
                }

                if self.mode.is_strict()
                    && efunc.has_argument_check()
                    && !args
                        .iter()
                        .all(|e| matches!(e.expr_kind(), ExprKind::Lit(_)))
                {
                    type_errors.push(TypeError::non_lit_ext_constructor(ext_expr.clone()));
                    failed = true;
                }

                if failed {
                    match typed_arg_exprs(type_errors) {
                        Some(exprs) => TypecheckAnswer::fail(
                            ExprBuilder::with_data(Some(ret_ty.clone()))
                                .with_same_source_info(ext_expr)
                                .call_extension_fn(fn_name.clone(), exprs),
                        ),
                        None => TypecheckAnswer::RecursionLimit,
                    }
                } else {
                    let typechecked_args = zip(args.as_ref(), arg_tys).map(|(arg, ty)| {
                        self.expect_type(request_env, prior_eff, arg, ty.clone(), type_errors)
                    });
                    TypecheckAnswer::sequence_all_then_typecheck(
                        typechecked_args,
                        |arg_exprs_effects| {
                            let (typed_arg_exprs, _): (Vec<Expr<Option<Type>>>, Vec<_>) =
                                arg_exprs_effects.into_iter().unzip();
                            TypecheckAnswer::success(
                                ExprBuilder::with_data(Some(ret_ty.clone()))
                                    .with_same_source_info(ext_expr)
                                    .call_extension_fn(fn_name.clone(), typed_arg_exprs),
                            )
                        },
                    )
                }
            }
            Err(typ_err) => {
                type_errors.push(typ_err(ext_expr.clone()));
                match typed_arg_exprs(type_errors) {
                    Some(typed_args) => TypecheckAnswer::fail(
                        ExprBuilder::with_data(None)
                            .with_same_source_info(ext_expr)
                            .call_extension_fn(fn_name.clone(), typed_args),
                    ),
                    None => TypecheckAnswer::RecursionLimit,
                }
            }
        }
    }
}<|MERGE_RESOLUTION|>--- conflicted
+++ resolved
@@ -494,15 +494,13 @@
         }
     }
 
-<<<<<<< HEAD
     pub fn typecheck_expr_strict(
         &self,
         request_env: &RequestEnv,
         e: &Expr,
-        expected_type: Type,
         type_errors: &mut Vec<TypeError>,
     ) -> Option<Expr<Option<Type>>> {
-        let result = self.typecheck_strict(request_env, e, expected_type, type_errors);
+        let result = self.typecheck(request_env, &EffectSet::new(), e, type_errors);
         if result.typechecked() {
             result.into_typed_expr()
         } else {
@@ -510,559 +508,6 @@
         }
     }
 
-    fn typecheck_strict<'b>(
-        &self,
-        request_env: &RequestEnv,
-        e: &'b Expr,
-        expected_type: Type,
-        type_errors: &mut Vec<TypeError>,
-    ) -> TypecheckAnswer<'b> {
-        let empty_prior_eff = EffectSet::new();
-        let tc_ans = self.expect_type(request_env, &empty_prior_eff, e, expected_type, type_errors);
-
-        tc_ans.then_typecheck(|annot_expr, _| self.strict_transform(&annot_expr, type_errors))
-    }
-
-    fn check_all_types_compat_acts(elems_types: &HashSet<&Option<Type>>) -> bool {
-        let mut action_entity_namespace: Option<String> = None;
-        return elems_types.iter().all(|ot| match ot {
-            None => false,
-            Some(t) => match t {
-                Type::EntityOrRecord(EntityRecordKind::ActionEntity { .. }) => true,
-                Type::EntityOrRecord(EntityRecordKind::Entity(lub)) => {
-                    match lub.get_single_entity() {
-                        Some(n) => {
-                            if is_action_entity_type(n) {
-                                match &action_entity_namespace {
-                                    Some(ns) => n.namespace().eq(&ns.clone()),
-                                    None => {
-                                        action_entity_namespace = Some(n.namespace());
-                                        true
-                                    }
-                                }
-                            } else {
-                                false
-                            }
-                        }
-                        None => false,
-                    }
-                }
-                _ => false,
-            },
-        });
-    }
-
-    fn strict_transform<'b>(
-        &self,
-        e: &Expr<Option<Type>>,
-        type_errors: &mut Vec<TypeError>,
-    ) -> TypecheckAnswer<'b> {
-        #[cfg(not(target_arch = "wasm32"))]
-        if stacker::remaining_stack().unwrap_or(0) < REQUIRED_STACK_SPACE {
-            return TypecheckAnswer::RecursionLimit;
-        }
-        match e.data() {
-            // If the validator could conclude that an expression is always true
-            // or always false (encoded as the singleton boolean types
-            // `Type::True` and `Type::False`), then we return a constant
-            // `true` or `false` expression. The type of the constant expression
-            // is `Boolean` in either case because strictly typed expressions
-            // may not use the singleton boolean types.
-            Some(Type::True) => TypecheckAnswer::success(
-                ExprBuilder::with_data(Some(Type::primitive_boolean())).val(true),
-            ),
-            Some(Type::False) => TypecheckAnswer::success(
-                ExprBuilder::with_data(Some(Type::primitive_boolean())).val(false),
-            ),
-            _ => match e.expr_kind() {
-                // These are leaves of the AST, so no further work is done.
-                ExprKind::Lit(_)
-                | ExprKind::Var(_)
-                | ExprKind::Slot(_)
-                | ExprKind::Unknown { .. } => TypecheckAnswer::success(e.clone()),
-
-                ExprKind::If {
-                    test_expr,
-                    then_expr,
-                    else_expr,
-                } => {
-                    match test_expr.data() {
-                        // When the guard of an `if` expression always evaluates to
-                        // the same constant boolean value, we can eliminate one of
-                        // the branches without applying the strict transformation
-                        // to it because it will never be evaluated. The guard is
-                        // also eliminated.
-                        Some(Type::True) => self.strict_transform(then_expr, type_errors),
-                        Some(Type::False) => self.strict_transform(else_expr, type_errors),
-
-                        // The guard is not `True` or `False`. Assuming that `e`
-                        // passed the validator, we know it's `Boolean`, so either
-                        // the `then` or `else` branches may be evaluated. Strict
-                        // validation requires that their strict types are
-                        // equivalent.
-                        _ => {
-                            let test_ans = self.strict_transform(test_expr, type_errors);
-                            let then_ans = self.strict_transform(then_expr, type_errors);
-                            let else_ans = self.strict_transform(else_expr, type_errors);
-                            then_ans.then_typecheck(|then_strict, _| {
-                                else_ans.then_typecheck(|else_strict, _| {
-                                    test_ans.then_typecheck(|test_strict, _| {
-                                        let strict_expr = ExprBuilder::with_data(e.data().clone())
-                                            .ite(
-                                                test_strict,
-                                                then_strict.clone(),
-                                                else_strict.clone(),
-                                            );
-                                        // If either branch was not assigned a type,
-                                        // we do not conclude that they have different
-                                        // types.  Note that we have already raised a
-                                        // type error whenever a type is `None`, so there
-                                        // are no soundness issues.
-                                        match (then_strict.data(), else_strict.data()) {
-                                            (Some(ty_then), Some(ty_else))
-                                                if !Self::unify_strict_types(ty_then, ty_else) =>
-                                            {
-                                                // Only generate a new type error when the
-                                                // types have a LUB. If the don't have a
-                                                // lub, the first typechecking pass already
-                                                // reported an error.
-                                                let has_lub = Type::least_upper_bound(
-                                                    self.schema,
-                                                    ty_then,
-                                                    ty_else,
-                                                )
-                                                .is_some();
-                                                if has_lub {
-                                                    type_errors.push(TypeError::types_must_match(
-                                                        e.clone(),
-                                                        [ty_then.clone(), ty_else.clone()],
-                                                    ));
-                                                }
-                                                TypecheckAnswer::fail(strict_expr)
-                                            }
-
-                                            _ => TypecheckAnswer::success(strict_expr),
-                                        }
-                                    })
-                                })
-                            })
-                        }
-                    }
-                }
-
-                ExprKind::BinaryApp { .. } => self.strict_transform_binary(e, type_errors),
-
-                // The elements of a set must share a single type. We
-                // additionally require that they cannot be empty. This is not a
-                // hard requirement for strict validation, but the current
-                // validator can't assign a type to empty set literals, which is
-                // required by the analyzer.
-                ExprKind::Set(elems) => {
-                    let elems_strict_answers = elems
-                        .iter()
-                        .map(|e| self.strict_transform(e, type_errors))
-                        .collect::<Vec<_>>();
-                    TypecheckAnswer::sequence_all_then_typecheck(
-                        elems_strict_answers,
-                        |elems_strict_unwrapped| {
-                            let elems_strict_exprs: Vec<_> =
-                                elems_strict_unwrapped.into_iter().map(|(e, _)| e).collect();
-                            let strict_expr = ExprBuilder::with_data(e.data().clone())
-                                .set(elems_strict_exprs.clone());
-
-                            let elems_types = elems_strict_exprs
-                                .iter()
-                                .map(|e| e.data())
-                                .collect::<HashSet<_>>();
-
-                            let all_contained_types_are_compatable_actions =
-                                Self::check_all_types_compat_acts(&elems_types);
-
-                            // Check that the type of all elements of the set
-                            // can unify. This ensures that the all have the
-                            // same type up to the limited subtyping allowed
-                            // between True/False/Boolean.
-                            let mut elems_types_iter = elems_types.iter();
-                            let representative_type =
-                                elems_types_iter.next().and_then(|t| t.as_ref());
-                            let types_unify = representative_type
-                                .map(|representative_type| {
-                                    elems_types_iter
-                                        .filter_map(|ty| ty.as_ref())
-                                        .all(|ty| Self::unify_strict_types(representative_type, ty))
-                                })
-                                .unwrap_or(true);
-
-                            let contains_one_type =
-                                types_unify || all_contained_types_are_compatable_actions;
-                            let is_non_empty = elems.len() != 0;
-
-                            if !contains_one_type {
-                                type_errors.push(TypeError::types_must_match(
-                                    e.clone(),
-                                    elems_types.into_iter().flatten().cloned(),
-                                ));
-                            }
-                            if !is_non_empty {
-                                type_errors.push(TypeError::empty_set_forbidden(e.clone()));
-                            }
-
-                            if contains_one_type && is_non_empty {
-                                TypecheckAnswer::success(strict_expr)
-                            } else {
-                                TypecheckAnswer::fail(strict_expr)
-                            }
-                        },
-                    )
-                }
-
-                // Extension type constructor functions requiring string
-                // parsing should only be callable with literals. The functions
-                // have a `check_arguments` function defined which is used by
-                // the standard validator to ensure that the string can be
-                // parsed.  The standard validator, however, allows calling
-                // these functions with non-literal expression that might not
-                // parse, so we have a
-                ExprKind::ExtensionFunctionApp { fn_name, args } => {
-                    let args_strict_answers = args
-                        .iter()
-                        .map(|e| self.strict_transform(e, type_errors))
-                        .collect::<Vec<_>>();
-
-                    TypecheckAnswer::sequence_all_then_typecheck(
-                        args_strict_answers,
-                        |args_strict_unwrapped| {
-                            let strict_expr = ExprBuilder::with_data(e.data().clone())
-                                .call_extension_fn(
-                                    fn_name.clone(),
-                                    args_strict_unwrapped.into_iter().map(|a| a.0).collect(),
-                                );
-                            let fn_has_arg_check = match self.lookup_extension_function(fn_name) {
-                                Ok(f) => f.has_argument_check(),
-                                // The function is not defined or is defined
-                                // multiple times. An error was already raised by
-                                // the standard typechecker.
-                                Err(_) => false,
-                            };
-                            let args_args_lit = args
-                                .iter()
-                                .all(|e| matches!(e.expr_kind(), ExprKind::Lit(_)));
-                            if !fn_has_arg_check || args_args_lit {
-                                TypecheckAnswer::success(strict_expr)
-                            } else {
-                                type_errors.push(TypeError::non_lit_ext_constructor(e.clone()));
-                                TypecheckAnswer::fail(strict_expr)
-                            }
-                        },
-                    )
-                }
-
-                // All other expressions are also processed recursively. Any
-                // expressions that can have types `Type` and `False` are
-                // handled by the constant boolean expression rules. This
-                // applies to, for example, `And` and `Or` expressions which can
-                // short circuit to `true` or `false`.
-                ExprKind::And { left, right } => {
-                    let left_strict = self.strict_transform(left, type_errors);
-                    left_strict.then_typecheck(|left_strict, _| {
-                        let right_strict = self.strict_transform(right, type_errors);
-                        right_strict.then_typecheck(|right_strict, _| {
-                            TypecheckAnswer::success(
-                                ExprBuilder::with_data(e.data().clone())
-                                    .and(left_strict, right_strict),
-                            )
-                        })
-                    })
-                }
-                ExprKind::Or { left, right } => {
-                    let left_strict = self.strict_transform(left, type_errors);
-                    left_strict.then_typecheck(|left_strict, _| {
-                        let right_strict = self.strict_transform(right, type_errors);
-                        right_strict.then_typecheck(|right_strict, _| {
-                            TypecheckAnswer::success(
-                                ExprBuilder::with_data(e.data().clone())
-                                    .or(left_strict, right_strict),
-                            )
-                        })
-                    })
-                }
-
-                ExprKind::UnaryApp { op, arg } => self
-                    .strict_transform(arg, type_errors)
-                    .then_typecheck(|strict_arg, _| {
-                        TypecheckAnswer::success(
-                            ExprBuilder::with_data(e.data().clone()).unary_app(*op, strict_arg),
-                        )
-                    }),
-                ExprKind::MulByConst { arg, constant } => self
-                    .strict_transform(arg, type_errors)
-                    .then_typecheck(|strict_arg, _| {
-                        TypecheckAnswer::success(
-                            ExprBuilder::with_data(e.data().clone()).mul(strict_arg, *constant),
-                        )
-                    }),
-
-                ExprKind::GetAttr { expr, attr } => self
-                    .strict_transform(expr, type_errors)
-                    .then_typecheck(|strict_expr, _| {
-                        TypecheckAnswer::success(
-                            ExprBuilder::with_data(e.data().clone())
-                                .get_attr(strict_expr, attr.clone()),
-                        )
-                    }),
-                ExprKind::HasAttr { expr, attr } => self
-                    .strict_transform(expr, type_errors)
-                    .then_typecheck(|strict_expr, _| {
-                        TypecheckAnswer::success(
-                            ExprBuilder::with_data(e.data().clone())
-                                .has_attr(strict_expr, attr.clone()),
-                        )
-                    }),
-                ExprKind::Like { expr, pattern } => self
-                    .strict_transform(expr, type_errors)
-                    .then_typecheck(|strict_expr, _| {
-                        TypecheckAnswer::success(
-                            ExprBuilder::with_data(e.data().clone())
-                                .like(strict_expr, pattern.iter().cloned()),
-                        )
-                    }),
-                ExprKind::Record { pairs } => {
-                    let (attr_names, strict_attr_exprs): (Vec<_>, Vec<_>) = pairs
-                        .iter()
-                        .map(|(a, e)| (a.clone(), self.strict_transform(e, type_errors)))
-                        .unzip();
-
-                    TypecheckAnswer::sequence_all_then_typecheck(
-                        strict_attr_exprs,
-                        |strict_attr_exprs| {
-                            TypecheckAnswer::success(
-                                ExprBuilder::with_data(e.data().clone()).record(
-                                    attr_names
-                                        .into_iter()
-                                        .zip(strict_attr_exprs.into_iter().map(|(e, _)| e)),
-                                ),
-                            )
-                        },
-                    )
-                }
-            },
-        }
-    }
-
-    fn strict_transform_binary<'b>(
-        &self,
-        bin_expr: &Expr<Option<Type>>,
-        type_errors: &mut Vec<TypeError>,
-    ) -> TypecheckAnswer<'b> {
-        let ExprKind::BinaryApp { op, arg1, arg2 } = bin_expr.expr_kind() else {
-            panic!(
-                "`strict_transform_binary` called with an expression kind other than `BinaryApp`"
-            );
-        };
-
-        // Binary operators `==`, `contains`, `containsAll`, and `containsAny`
-        // are restricted to operating on operands of the same type (or sets of
-        // that type as appropriate).
-        let arg1_strict = self.strict_transform(arg1, type_errors);
-        let arg2_strict = self.strict_transform(arg2, type_errors);
-        arg1_strict.then_typecheck(|arg1_strict, _| {
-            arg2_strict.then_typecheck(|arg2_strict, _| {
-                // If either operand was not assigned a type, then we should not
-                // conclude that they have different types, as this raises
-                // spurious errors. Note that we have already raised a type
-                // error whenever a type is `None`, so there are no soundness
-                // issues.
-                match (arg1_strict.data(), arg2_strict.data()) {
-                    (None, _) | (_, None) => TypecheckAnswer::success(
-                        ExprBuilder::with_data(bin_expr.data().clone()).binary_app(
-                            *op,
-                            arg1_strict,
-                            arg2_strict,
-                        ),
-                    ),
-                    (Some(ty1), Some(ty2)) => {
-                        let operand_types_match = match (op, arg1_strict.data(), arg2_strict.data())
-                        {
-                            (BinaryOp::Eq, Some(ty1), Some(ty2)) => {
-                                Self::unify_strict_types(ty1, ty2)
-                            }
-                            // Assume that LHS is a set. This is checked by the
-                            // standard typechecker.
-                            (
-                                BinaryOp::Contains,
-                                Some(Type::Set {
-                                    // This pattern causes us to assume that the set is not the empty set.
-                                    // The empty set was already rejected by the strict validator, but it
-                                    // can still show up here because we continue typechecking after
-                                    // failure. It's fine to fall through to the catch-all case at the
-                                    // bottom where no additional error will be raised.
-                                    element_type: Some(elem_ty),
-                                }),
-                                Some(ty2),
-                            ) => Self::unify_strict_types(elem_ty.as_ref(), ty2),
-                            // Both args must be sets, but this is checked by
-                            // the typechecker. Their elements must then be the
-                            // same type, but, they're both sets, so we can just
-                            // check for equality directly.
-                            (
-                                BinaryOp::ContainsAll | BinaryOp::ContainsAny,
-                                Some(ty1),
-                                Some(ty2),
-                            ) => Self::unify_strict_types(ty1, ty2),
-                            (BinaryOp::In, Some(ty1), Some(ty2)) => {
-                                let ty2 = match ty2 {
-                                    // If `element_type` is None then the second operand to `in` was an empty
-                                    // set. An error was raised for this already, so it can fall through to
-                                    // the catch-all at the next `match`.
-                                    Type::Set { element_type } => {
-                                        element_type.as_ref().map(|t| t.as_ref())
-                                    }
-                                    _ => Some(ty2),
-                                };
-                                match (ty1, ty2) {
-                                    (
-                                        Type::EntityOrRecord(EntityRecordKind::Entity(lub1)),
-                                        Some(Type::EntityOrRecord(EntityRecordKind::Entity(lub2))),
-                                    ) => {
-                                        match (lub1.get_single_entity(), lub2.get_single_entity()) {
-                                            (Some(entity_type_name1), Some(entity_type_name2)) => {
-                                                let entity_type2 =
-                                                    self.schema.get_entity_type(entity_type_name2);
-
-                                                // Strict validation does not permit an `in` between unrelated
-                                                // entity types.
-                                                let is_same_entity_type =
-                                                    entity_type_name1 == entity_type_name2;
-                                                let is_descendant = match entity_type2 {
-                                                    Some(entity2) => entity2
-                                                        .descendants
-                                                        .contains(entity_type_name1),
-                                                    // The entity type does not exist. Even though an error
-                                                    // was raised for an unknown entity type, it still makes
-                                                    // sense to raise an error noting that strict validation
-                                                    // would fail even if the entity type was declared.
-                                                    None => false,
-                                                };
-                                                is_same_entity_type || is_descendant
-                                            }
-                                            // One of the operands has a non-singleton entity LUB type. This
-                                            // implies that it did not strictly typecheck.
-                                            _ => true,
-                                        }
-                                    }
-                                    // AnyEntity cannot appear on either side of the `in`. This would effect
-                                    // slots and unspecified entities, but an `in` with unspecified entities
-                                    // is always `False` after standard typechecking, and we explicitly permit
-                                    // slots below.
-                                    (
-                                        Type::EntityOrRecord(
-                                            EntityRecordKind::AnyEntity
-                                            | EntityRecordKind::Entity(_),
-                                        ),
-                                        Some(Type::EntityOrRecord(
-                                            EntityRecordKind::AnyEntity
-                                            | EntityRecordKind::Entity(_)
-                                            | EntityRecordKind::ActionEntity { .. },
-                                        )),
-                                    ) => false,
-                                    // `in` is applied to a type that was either not an entity/set-of-entity or
-                                    // was an empty set. The typechecker already raised an error for this, so
-                                    // it doesn't make sense to also complain that the types don't match.
-                                    _ => true,
-                                }
-                            }
-                            // No extra checking is required for the remaining binary operators.
-                            _ => true,
-                        };
-
-                        // Arg2 has type `AnyEntity` when it is a template slot.
-                        // This would normally fail the strict check, but we
-                        // want to let slots through so that templates are not
-                        // always rejected by the strict validator. For every
-                        // instantiation of the slots in a template, either that
-                        // instantiation passes strict validation or we can
-                        // conclude the instantiation evaluates to `false`.
-                        let arg2_is_slot = matches!(arg2.expr_kind(), ExprKind::Slot(_));
-
-                        if arg2_is_slot || operand_types_match {
-                            TypecheckAnswer::success(
-                                ExprBuilder::with_data(bin_expr.data().clone()).binary_app(
-                                    *op,
-                                    arg1_strict,
-                                    arg2_strict,
-                                ),
-                            )
-                        } else {
-                            type_errors.push(TypeError::types_must_match(
-                                bin_expr.clone(),
-                                [ty1.clone(), ty2.clone()],
-                            ));
-                            TypecheckAnswer::fail(
-                                ExprBuilder::with_data(bin_expr.data().clone()).binary_app(
-                                    *op,
-                                    arg1_strict,
-                                    arg2_strict,
-                                ),
-                            )
-                        }
-                    }
-                }
-            })
-        })
-    }
-
-    pub(crate) fn unify_strict_types(actual: &Type, expected: &Type) -> bool {
-        match (actual, expected) {
-            (
-                Type::True
-                | Type::False
-                | Type::Primitive {
-                    primitive_type: Primitive::Bool,
-                },
-                Type::True
-                | Type::False
-                | Type::Primitive {
-                    primitive_type: Primitive::Bool,
-                },
-            ) => true,
-            (
-                Type::Set {
-                    element_type: Some(ety1),
-                },
-                Type::Set {
-                    element_type: Some(ety2),
-                },
-            ) => Self::unify_strict_types(ety1, ety2),
-            (
-                Type::EntityOrRecord(EntityRecordKind::Record {
-                    attrs: attrs1,
-                    open_attributes: open1,
-                }),
-                Type::EntityOrRecord(EntityRecordKind::Record {
-                    attrs: attrs2,
-                    open_attributes: open2,
-                }),
-            ) => {
-                let keys1 = attrs1.attrs.keys().collect::<HashSet<_>>();
-                let keys2 = attrs2.attrs.keys().collect::<HashSet<_>>();
-                open1 == open2
-                    && keys1 == keys2
-                    && attrs1.iter().all(|(k, attr1)| {
-                        // PANIC SAFETY: The attribute keys sets are equal. `k` is a key in `attr1`, so it must be a key in `attrs2`.
-                        #[allow(clippy::expect_used)]
-                        let attr2 = attrs2
-                            .get_attr(k)
-                            .expect("Guarded by `keys1` == `keys2`, and `k` is a key in `keys1`.");
-                        attr2.is_required == attr1.is_required
-                            && Self::unify_strict_types(&attr1.attr_type, &attr2.attr_type)
-                    })
-            }
-            _ => actual == expected,
-        }
-    }
-
-=======
->>>>>>> c0128a98
     /// This method handles the majority of the work. Given an expression,
     /// the type for the request, and the a prior effect context for the
     /// expression, return the result of typechecking the expression, and add
