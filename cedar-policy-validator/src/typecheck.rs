--- conflicted
+++ resolved
@@ -50,13 +50,8 @@
 use super::type_error::TypeError;
 
 use cedar_policy_core::ast::{
-<<<<<<< HEAD
-    BinaryOp, EntityType, EntityUID, Expr, ExprBuilder, ExprKind, Literal, Name, Template, UnaryOp,
-    Var, self,
-=======
     BinaryOp, EntityType, EntityUID, Expr, ExprBuilder, ExprKind, Literal, Name,
-    PrincipalOrResourceConstraint, SlotId, Template, UnaryOp, Var,
->>>>>>> 5a1ce9c5
+    PrincipalOrResourceConstraint, SlotId, Template, UnaryOp, Var, self,
 };
 use itertools::Itertools;
 
@@ -493,11 +488,6 @@
         })
     }
 
-<<<<<<< HEAD
-    pub fn typecheck_expr_strict(&self, request_env: &RequestEnv, e: &Expr,
-        expected_type: Type, type_errors: &mut Vec<TypeError>) -> Option<Expr<Option<Type>>> {
-        self.typecheck_strict(request_env, e, expected_type, type_errors).into_typed_expr()
-=======
     /// Given a request environment and a template, return new environments
     /// formed by instantiating template slots with possible entity types.
     fn link_request_env<'b>(
@@ -570,7 +560,11 @@
             // consider its instantiations..
             Box::new(std::iter::once(None))
         }
->>>>>>> 5a1ce9c5
+    }
+
+    pub fn typecheck_expr_strict(&self, request_env: &RequestEnv, e: &Expr,
+        expected_type: Type, type_errors: &mut Vec<TypeError>) -> Option<Expr<Option<Type>>> {
+        self.typecheck_strict(request_env, e, expected_type, type_errors).into_typed_expr()
     }
 
     fn typecheck_strict<'b>(
